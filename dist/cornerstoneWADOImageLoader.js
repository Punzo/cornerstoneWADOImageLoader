<<<<<<< HEAD
/*! cornerstone-wado-image-loader - v0.8.0 - 2016-02-03 | (c) 2014 Chris Hafey | https://github.com/chafey/cornerstoneWADOImageLoader */
=======
/*! cornerstone-wado-image-loader - v0.7.2 - 2015-09-18 | (c) 2014 Chris Hafey | https://github.com/chafey/cornerstoneWADOImageLoader */
>>>>>>> 62a8d28f
//
// This is a cornerstone image loader for WADO-URI requests.  It has limited support for compressed
// transfer syntaxes, check here to see what is currently supported:
//
// https://github.com/chafey/cornerstoneWADOImageLoader/blob/master/docs/TransferSyntaxes.md
//
// It will support implicit little endian transfer syntaxes but explicit little endian is strongly preferred
// to avoid any parsing issues related to SQ elements.  To request that the WADO object be returned as explicit little endian, append
// the following on your WADO url: &transferSyntax=1.2.840.10008.1.2.1
//

if(typeof cornerstone === 'undefined'){
  cornerstone = {};
}
if(typeof cornerstoneWADOImageLoader === 'undefined'){
  cornerstoneWADOImageLoader = {
    internal: {
      options : {
        // callback allowing customization of the xhr (e.g. adding custom auth headers, cors, etc)
        beforeSend: function (xhr) {
        }
      },
      multiFrameCacheHack : {}
    }
  };
}


(function (cornerstoneWADOImageLoader) {

  "use strict";

  function convertRGB(dataSet, decodedImageFrame, rgbaBuffer) {
    var planarConfiguration = dataSet.uint16('x00280006');
    if(planarConfiguration === 0) {
      cornerstoneWADOImageLoader.convertRGBColorByPixel(decodedImageFrame, rgbaBuffer);
    } else {
      cornerstoneWADOImageLoader.convertRGBColorByPlane(decodedImageFrame, rgbaBuffer);
    }
  }

  function convertColorSpace(canvas, dataSet, imageFrame) {
    // extract the fields we need
    var height = dataSet.uint16('x00280010');
    var width = dataSet.uint16('x00280011');
    var photometricInterpretation = dataSet.string('x00280004');

    // setup the canvas context
    canvas.height = height;
    canvas.width = width;
    var context = canvas.getContext('2d');
    var imageData = context.createImageData(width, height);


    // convert based on the photometric interpretation
    var deferred = $.Deferred();
    try {
      if (photometricInterpretation === "RGB" )
      {
        convertRGB(dataSet, imageFrame, imageData.data);
      }
      else if (photometricInterpretation === "YBR_RCT")
      {
        convertRGB(dataSet, imageFrame, imageData.data);
      }
      else if (photometricInterpretation === "YBR_ICT")
      {
        convertRGB(dataSet, imageFrame, imageData.data);
      }
      else if( photometricInterpretation === "PALETTE COLOR" )
      {
        cornerstoneWADOImageLoader.convertPALETTECOLOR(imageFrame, imageData.data, dataSet );
      }
      else if( photometricInterpretation === "YBR_FULL_422" )
      {
        cornerstoneWADOImageLoader.convertYBRFull(imageFrame, imageData.data);
      }
      else if(photometricInterpretation === "YBR_FULL" )
      {
        cornerstoneWADOImageLoader.convertYBRFull(imageFrame, imageData.data);
      }
      else
      {
        throw "no color space conversion for photometric interpretation " + photometricInterpretation;
      }
      deferred.resolve(imageData);
      return deferred;
    } catch (error) {
      deferred.reject(error);
      return deferred;
    }
  }

  // module exports
  cornerstoneWADOImageLoader.convertColorSpace = convertColorSpace;

}(cornerstoneWADOImageLoader));
(function (cornerstoneWADOImageLoader) {

  "use strict";

  function convertPALETTECOLOR( imageFrame, rgbaBuffer, dataSet ) {
    var len=dataSet.int16('x00281101',0);
    var start=dataSet.int16('x00281101',1);
    var bits=dataSet.int16('x00281101',2);
    var shift = (bits===8 ? 0 : 8 );

    var buffer = dataSet.byteArray.buffer;
    var rData=new Uint16Array( buffer, dataSet.elements.x00281201.dataOffset, len );
    var gData=new Uint16Array( buffer, dataSet.elements.x00281202.dataOffset, len );
    var bData=new Uint16Array( buffer, dataSet.elements.x00281203.dataOffset, len );

    var numPixels = dataSet.uint16('x00280010') * dataSet.uint16('x00280011');
    var palIndex=0;
    var rgbaIndex=0;

    for( var i=0 ; i < numPixels ; ++i ) {
      var value=imageFrame[palIndex++];
      if( value < start )
        value=0;
      else if( value > start + len -1 )
        value=len-1;
      else
        value=value-start;

      rgbaBuffer[ rgbaIndex++ ] = rData[value] >> shift;
      rgbaBuffer[ rgbaIndex++ ] = gData[value] >> shift;
      rgbaBuffer[ rgbaIndex++ ] = bData[value] >> shift;
      rgbaBuffer[ rgbaIndex++ ] = 255;
    }

  }

  // module exports
  cornerstoneWADOImageLoader.convertPALETTECOLOR = convertPALETTECOLOR;

}(cornerstoneWADOImageLoader));
/**
 */
(function (cornerstoneWADOImageLoader) {

    "use strict";

    function convertRGBColorByPixel(imageFrame, rgbaBuffer) {
        if(imageFrame === undefined) {
            throw "decodeRGB: rgbBuffer must not be undefined";
        }
        if(imageFrame.length % 3 !== 0) {
            throw "decodeRGB: rgbBuffer length must be divisible by 3";
        }

        var numPixels = imageFrame.length / 3;
        var rgbIndex = 0;
        var rgbaIndex = 0;
        for(var i= 0; i < numPixels; i++) {
            rgbaBuffer[rgbaIndex++] = imageFrame[rgbIndex++]; // red
            rgbaBuffer[rgbaIndex++] = imageFrame[rgbIndex++]; // green
            rgbaBuffer[rgbaIndex++] = imageFrame[rgbIndex++]; // blue
            rgbaBuffer[rgbaIndex++] = 255; //alpha
        }
    }

    // module exports
    cornerstoneWADOImageLoader.convertRGBColorByPixel = convertRGBColorByPixel;
}(cornerstoneWADOImageLoader));
/**
 */
(function (cornerstoneWADOImageLoader) {

  "use strict";

  function convertRGBColorByPlane(imageFrame, rgbaBuffer) {
    if(imageFrame === undefined) {
      throw "decodeRGB: rgbBuffer must not be undefined";
    }
    if(imageFrame.length % 3 !== 0) {
      throw "decodeRGB: rgbBuffer length must be divisible by 3";
    }

    var numPixels = imageFrame.length / 3;
    var rgbaIndex = 0;
    for(var i= 0; i < numPixels; i++) {
      var rIndex = 0;
      var gIndex = numPixels;
      var bIndex = numPixels*2;
      for(var i= 0; i < numPixels; i++) {
        rgbaBuffer[rgbaIndex++] = imageFrame[rIndex++]; // red
        rgbaBuffer[rgbaIndex++] = imageFrame[gIndex++]; // green
        rgbaBuffer[rgbaIndex++] = imageFrame[bIndex++]; // blue
        rgbaBuffer[rgbaIndex++] = 255; //alpha
      }
    }
  }

  // module exports
  cornerstoneWADOImageLoader.convertRGBColorByPlane = convertRGBColorByPlane;
}(cornerstoneWADOImageLoader));
/**
 */
(function (cornerstoneWADOImageLoader) {

    "use strict";

    function convertYBRFull(imageFrame, rgbaBuffer) {
        if(imageFrame === undefined) {
            throw "decodeRGB: ybrBuffer must not be undefined";
        }
        if(imageFrame.length % 3 !== 0) {
            throw "decodeRGB: ybrBuffer length must be divisble by 3";
        }

        var numPixels = imageFrame.length / 3;
        var ybrIndex = 0;
        var rgbaIndex = 0;
        for(var i= 0; i < numPixels; i++) {
            var y = imageFrame[ybrIndex++];
            var cb = imageFrame[ybrIndex++];
            var cr = imageFrame[ybrIndex++];
            rgbaBuffer[rgbaIndex++] = y + 1.40200 * (cr - 128);// red
            rgbaBuffer[rgbaIndex++] = y - 0.34414 * (cb -128) - 0.71414 * (cr- 128); // green
            rgbaBuffer[rgbaIndex++] = y + 1.77200 * (cb - 128); // blue
            rgbaBuffer[rgbaIndex++] = 255; //alpha
        }
    }

    // module exports
    cornerstoneWADOImageLoader.convertYBRFull = convertYBRFull;
}(cornerstoneWADOImageLoader));
(function (cornerstoneWADOImageLoader) {

  "use strict";

  function configure(options) {
    cornerstoneWADOImageLoader.internal.options = options;
  }

  // module exports
  cornerstoneWADOImageLoader.configure = configure;

}(cornerstoneWADOImageLoader));
(function (cornerstoneWADOImageLoader) {

  "use strict";

  function createImageObject( dataSet, imageId, frame, sharedCacheKey ) {
    if(frame === undefined) {
      frame = 0;
    }

    // make the image based on whether it is color or not
    var photometricInterpretation = dataSet.string('x00280004');
    var isColor = cornerstoneWADOImageLoader.isColorImage(photometricInterpretation);
    if(isColor === false) {
      return cornerstoneWADOImageLoader.makeGrayscaleImage(imageId, dataSet, frame, sharedCacheKey);
    } else {
      return cornerstoneWADOImageLoader.makeColorImage(imageId, dataSet, frame, sharedCacheKey);
    }
  }

  // module exports
  cornerstoneWADOImageLoader.createImageObject = createImageObject;

}(cornerstoneWADOImageLoader));
(function ($, cornerstone, cornerstoneWADOImageLoader) {

  "use strict";
  function decodeJPEG2000(dataSet, frame)
  {
    var height = dataSet.uint16('x00280010');
    var width = dataSet.uint16('x00280011');
    var compressedPixelData = dicomParser.readEncapsulatedPixelData(dataSet, dataSet.elements.x7fe00010, frame);
    var jpxImage = new JpxImage();
    jpxImage.parse(compressedPixelData);

    var j2kWidth = jpxImage.width;
    var j2kHeight = jpxImage.height;
    if(j2kWidth !== width) {
      throw 'JPEG2000 decoder returned width of ' + j2kWidth + ', when ' + width + ' is expected';
    }
    if(j2kHeight !== height) {
      throw 'JPEG2000 decoder returned width of ' + j2kHeight + ', when ' + height + ' is expected';
    }
    var tileCount = jpxImage.tiles.length;
    if(tileCount !== 1) {
      throw 'JPEG2000 decoder returned a tileCount of ' + tileCount + ', when 1 is expected';
    }
    var tileComponents = jpxImage.tiles[0];
    var pixelData = tileComponents.items;
    return pixelData;
  }

  cornerstoneWADOImageLoader.decodeJPEG2000 = decodeJPEG2000;
}($, cornerstone, cornerstoneWADOImageLoader));
(function ($, cornerstone, cornerstoneWADOImageLoader) {

  "use strict";
  function decodeJPEGBaseline(dataSet, frame)
  {
    var pixelDataElement = dataSet.elements.x7fe00010;
    var height = dataSet.uint16('x00280010');
    var width = dataSet.uint16('x00280011');
    var bitsAllocated = dataSet.uint16('x00280100');
    var frameData = dicomParser.readEncapsulatedPixelData(dataSet, pixelDataElement, frame);
    var jpeg = new JpegImage();
    jpeg.parse( frameData );
    if(bitsAllocated === 8) {
      return jpeg.getData(width, height);
    }
    else if(bitsAllocated === 16) {
      return jpeg.getData16(width, height);
    }
  }

  cornerstoneWADOImageLoader.decodeJPEGBaseline = decodeJPEGBaseline;
}($, cornerstone, cornerstoneWADOImageLoader));
/**
 * Special decoder for 8 bit jpeg that leverages the browser's built in JPEG decoder for increased performance
 */
(function (cornerstoneWADOImageLoader) {

  "use strict";

  function arrayBufferToString(buffer) {
    return binaryToString(String.fromCharCode.apply(null, Array.prototype.slice.apply(new Uint8Array(buffer))));
  }

  function binaryToString(binary) {
    var error;

    try {
      return decodeURIComponent(escape(binary));
    } catch (_error) {
      error = _error;
      if (error instanceof URIError) {
        return binary;
      } else {
        throw error;
      }
    }
  }

  function decodeJPEGBaseline8Bit(canvas, dataSet, frame) {
    var deferred = $.Deferred();

    var height = dataSet.uint16('x00280010');
    var width = dataSet.uint16('x00280011');
    // resize the canvas
    canvas.height = height;
    canvas.width = width;

    var encodedPixelData = dicomParser.readEncapsulatedPixelData(dataSet, dataSet.elements.x7fe00010, frame);

    var imgBlob = new Blob([encodedPixelData], {type: "image/jpeg"});

    var r = new FileReader();
    if(r.readAsBinaryString === undefined) {
      r.readAsArrayBuffer(imgBlob);
    }
    else {
      r.readAsBinaryString(imgBlob); // doesn't work on IE11
    }

    r.onload = function(){
      var img=new Image();
      img.onload = function() {
        var context = canvas.getContext('2d');
        context.drawImage(this, 0, 0);
        var imageData = context.getImageData(0, 0, width, height);
        deferred.resolve(imageData);
      };
      img.onerror = function(error) {
        deferred.reject(error);
      };
      if(r.readAsBinaryString === undefined) {
        img.src = "data:image/jpeg;base64,"+window.btoa(arrayBufferToString(r.result));
      }
      else {
        img.src = "data:image/jpeg;base64,"+window.btoa(r.result); // doesn't work on IE11
      }

    };
    return deferred;
  }

  function isJPEGBaseline8Bit(dataSet) {
    var transferSyntax = dataSet.string('x00020010');
    var bitsAllocated = dataSet.uint16('x00280100');

    if((bitsAllocated === 8) &&
      transferSyntax === "1.2.840.10008.1.2.4.50")
    {
      return true;
    }

  }

  // module exports
  cornerstoneWADOImageLoader.decodeJPEGBaseline8Bit = decodeJPEGBaseline8Bit;
  cornerstoneWADOImageLoader.isJPEGBaseline8Bit = isJPEGBaseline8Bit;

}(cornerstoneWADOImageLoader));
"use strict";
(function (cornerstoneWADOImageLoader) {

  function decodeJPEGLossless(dataSet, frame) {
    var pixelDataElement = dataSet.elements.x7fe00010;
    var bitsAllocated = dataSet.uint16('x00280100');
    var pixelRepresentation = dataSet.uint16('x00280103');
    var frameData = dicomParser.readEncapsulatedPixelData(dataSet, pixelDataElement, frame);
    var byteOutput = bitsAllocated <= 8 ? 1 : 2;
    //console.time('jpeglossless');
    var decoder = new jpeg.lossless.Decoder();
    var decompressedData = decoder.decode(frameData.buffer, frameData.byteOffset, frameData.length, byteOutput);
    //console.timeEnd('jpeglossless');
    if (pixelRepresentation === 0) {
      if (byteOutput === 2) {
        return new Uint16Array(decompressedData.buffer);
      } else {
        // untested!
        return new Uint8Array(decompressedData.buffer);
      }
    } else {
      return new Int16Array(decompressedData.buffer);
    }
  }
  // module exports
  cornerstoneWADOImageLoader.decodeJPEGLossless = decodeJPEGLossless;

}(cornerstoneWADOImageLoader));
/**
 */
(function (cornerstoneWADOImageLoader) {

  function decodeRLE(dataSet, frame) {
    var height = dataSet.uint16('x00280010');
    var width = dataSet.uint16('x00280011');
    var samplesPerPixel = dataSet.uint16('x00280002');
    var pixelDataElement = dataSet.elements.x7fe00010;

    var frameData = dicomParser.readEncapsulatedPixelData(dataSet, pixelDataElement, frame);
    var pixelFormat = cornerstoneWADOImageLoader.getPixelFormat(dataSet);


    var frameSize = width*height;
    var buffer;
    if( pixelFormat===1 ) {
      buffer = new ArrayBuffer(frameSize*samplesPerPixel);
      decode8( frameData, buffer, frameSize, samplesPerPixel);
      return new Uint8Array(buffer);
    } else if( pixelFormat===2 ) {
      buffer = new ArrayBuffer(frameSize*samplesPerPixel*2);
      decode16( frameData, buffer, frameSize );
      return new Uint16Array(buffer);
    } else if( pixelFormat===3 ) {
      buffer = new ArrayBuffer(frameSize*samplesPerPixel*2);
      decode16( frameData, buffer, frameSize );
      return new Int16Array(buffer);
    }
  }

  function decode8( frameData, outFrame, frameSize, samplesSize ) {
    var header=new DataView(frameData.buffer, frameData.byteOffset);
    var data=new DataView( frameData.buffer, frameData.byteOffset );
    var out=new DataView( outFrame );

    var outIndex=0;
    var numSegments = header.getInt32(0,true);
    for( var s=0 ; s < numSegments ; ++s ) {
      outIndex = s;

      var inIndex=header.getInt32( (s+1)*4,true);
      var maxIndex=header.getInt32( (s+2)*4,true);
      if( maxIndex===0 )
        maxIndex = frameData.length;

      var endOfSegment = frameSize * numSegments;

      while( inIndex < maxIndex ) {
        var n=data.getInt8(inIndex++);
        if( n >=0 && n <=127 ) {
          // copy n bytes
          for( var i=0 ; i < n+1 && outIndex < endOfSegment; ++i ) {
            out.setInt8(outIndex, data.getInt8(inIndex++));
            outIndex+=samplesSize;
          }
        } else if( n<= -1 && n>=-127 ) {
          var value=data.getInt8(inIndex++);
          // run of n bytes
          for( var j=0 ; j < -n+1 && outIndex < endOfSegment; ++j ) {
            out.setInt8(outIndex, value );
            outIndex+=samplesSize;
          }
        } else if (n===-128)
          ; // do nothing
      }
    }
  }

  function decode16( frameData, outFrame, frameSize ) {
    var header=new DataView(frameData.buffer, frameData.byteOffset);
    var data=new DataView( frameData.buffer, frameData.byteOffset );
    var out=new DataView( outFrame );

    var numSegments = header.getInt32(0,true);
    for( var s=0 ; s < numSegments ; ++s ) {
      var outIndex=0;
      var highByte=( s===0 ? 1 : 0);

      var inIndex=header.getInt32( (s+1)*4,true);
      var maxIndex=header.getInt32( (s+2)*4,true);
      if( maxIndex===0 )
        maxIndex = frameData.length;

      while( inIndex < maxIndex ) {
        var n=data.getInt8(inIndex++);
        if( n >=0 && n <=127 ) {
          for( var i=0 ; i < n+1 && outIndex < frameSize ; ++i ) {
            out.setInt8( (outIndex*2)+highByte, data.getInt8(inIndex++) );
            outIndex++;
          }
        } else if( n<= -1 && n>=-127 ) {
          var value=data.getInt8(inIndex++);
          for( var j=0 ; j < -n+1 && outIndex < frameSize ; ++j ) {
            out.setInt8( (outIndex*2)+highByte, value );
            outIndex++;
          }
        } else if (n===-128)
          ; // do nothing
      }
    }
  }

  // module exports
  cornerstoneWADOImageLoader.decodeRLE = decodeRLE;

}(cornerstoneWADOImageLoader));
(function (cornerstoneWADOImageLoader) {

  "use strict";

  function decodeTransferSyntax(dataSet, frame) {
    var transferSyntax = dataSet.string('x00020010');

    // Implicit VR Little Endian
    if( transferSyntax === "1.2.840.10008.1.2") {
      return cornerstoneWADOImageLoader.extractUncompressedPixels(dataSet, frame);
    }
    // Explicit VR Little Endian
    else if( transferSyntax === "1.2.840.10008.1.2.1") {
      return cornerstoneWADOImageLoader.extractUncompressedPixels(dataSet, frame);
    }
    // JPEG 2000 Lossless
    else if(transferSyntax === "1.2.840.10008.1.2.4.90")
    {
      return cornerstoneWADOImageLoader.decodeJPEG2000(dataSet, frame);
    }
    // JPEG 2000 Lossy
    else if(transferSyntax === "1.2.840.10008.1.2.4.91")
    {
      return cornerstoneWADOImageLoader.decodeJPEG2000(dataSet, frame);
    }
    /* Don't know if these work...
    // JPEG 2000 Part 2 Multicomponent Image Compression (Lossless Only)
    else if(transferSyntax === "1.2.840.10008.1.2.4.92")
    {
      return cornerstoneWADOImageLoader.decodeJPEG2000(dataSet, frame);
    }
    // JPEG 2000 Part 2 Multicomponent Image Compression
    else if(transferSyntax === "1.2.840.10008.1.2.4.93")
    {
      return cornerstoneWADOImageLoader.decodeJPEG2000(dataSet, frame);
    }
    */
    // RLE Lossless
    else if ( transferSyntax === "1.2.840.10008.1.2.5" )
    {
      return cornerstoneWADOImageLoader.decodeRLE( dataSet, frame);
    }
    // JPEG Baseline lossy process 1 (8 bit)
    else if ( transferSyntax === "1.2.840.10008.1.2.4.50" )
    {
      return cornerstoneWADOImageLoader.decodeJPEGBaseline(dataSet, frame);
    }
    // JPEG Baseline lossy process 2 & 4 (12 bit)
    else if ( transferSyntax === "1.2.840.10008.1.2.4.51" )
    {
      return cornerstoneWADOImageLoader.decodeJPEGBaseline(dataSet, frame);
    }
    // JPEG Lossless, Nonhierarchical (Processes 14)
    else if ( transferSyntax === "1.2.840.10008.1.2.4.57" )
    {
      return cornerstoneWADOImageLoader.decodeJPEGLossless(dataSet, frame);
    }
    // JPEG Lossless, Nonhierarchical (Processes 14 [Selection 1])
    else if ( transferSyntax === "1.2.840.10008.1.2.4.70" )
    {
      return cornerstoneWADOImageLoader.decodeJPEGLossless(dataSet, frame);
    }
    else
    {
      throw "no decoder for transfer syntax " + transferSyntax;
    }
  }

  // module exports
  cornerstoneWADOImageLoader.decodeTransferSyntax = decodeTransferSyntax;

}(cornerstoneWADOImageLoader));
// jshint ignore: start

/* -*- Mode: Java; tab-width: 2; indent-tabs-mode: nil; c-basic-offset: 2 -*- /
 /* vim: set shiftwidth=2 tabstop=2 autoindent cindent expandtab: */
/*
 Copyright 2011 notmasteryet

 Licensed under the Apache License, Version 2.0 (the "License");
 you may not use this file except in compliance with the License.
 You may obtain a copy of the License at

 http://www.apache.org/licenses/LICENSE-2.0

 Unless required by applicable law or agreed to in writing, software
 distributed under the License is distributed on an "AS IS" BASIS,
 WITHOUT WARRANTIES OR CONDITIONS OF ANY KIND, either express or implied.
 See the License for the specific language governing permissions and
 limitations under the License.
 */

// - The JPEG specification can be found in the ITU CCITT Recommendation T.81
//   (www.w3.org/Graphics/JPEG/itu-t81.pdf)
// - The JFIF specification can be found in the JPEG File Interchange Format
//   (www.w3.org/Graphics/JPEG/jfif3.pdf)
// - The Adobe Application-Specific JPEG markers in the Supporting the DCT Filters
//   in PostScript Level 2, Technical Note #5116
//   (partners.adobe.com/public/developer/en/ps/sdk/5116.DCT_Filter.pdf)

var ColorSpace = {Unkown: 0, Grayscale: 1, AdobeRGB: 2, RGB: 3, CYMK: 4};
var JpegImage = (function jpegImage() {
  "use strict";
  var dctZigZag = new Int32Array([
    0,
    1, 8,
    16, 9, 2,
    3, 10, 17, 24,
    32, 25, 18, 11, 4,
    5, 12, 19, 26, 33, 40,
    48, 41, 34, 27, 20, 13, 6,
    7, 14, 21, 28, 35, 42, 49, 56,
    57, 50, 43, 36, 29, 22, 15,
    23, 30, 37, 44, 51, 58,
    59, 52, 45, 38, 31,
    39, 46, 53, 60,
    61, 54, 47,
    55, 62,
    63
  ]);

  var dctCos1 = 4017;   // cos(pi/16)
  var dctSin1 = 799;   // sin(pi/16)
  var dctCos3 = 3406;   // cos(3*pi/16)
  var dctSin3 = 2276;   // sin(3*pi/16)
  var dctCos6 = 1567;   // cos(6*pi/16)
  var dctSin6 = 3784;   // sin(6*pi/16)
  var dctSqrt2 = 5793;   // sqrt(2)
  var dctSqrt1d2 = 2896;  // sqrt(2) / 2

  function constructor() {
  }

  function buildHuffmanTable(codeLengths, values) {
    var k = 0, code = [], i, j, length = 16;
    while (length > 0 && !codeLengths[length - 1])
      length--;
    code.push({children: [], index: 0});
    var p = code[0], q;
    for (i = 0; i < length; i++) {
      for (j = 0; j < codeLengths[i]; j++) {
        p = code.pop();
        p.children[p.index] = values[k];
        while (p.index > 0) {
          p = code.pop();
        }
        p.index++;
        code.push(p);
        while (code.length <= i) {
          code.push(q = {children: [], index: 0});
          p.children[p.index] = q.children;
          p = q;
        }
        k++;
      }
      if (i + 1 < length) {
        // p here points to last code
        code.push(q = {children: [], index: 0});
        p.children[p.index] = q.children;
        p = q;
      }
    }
    return code[0].children;
  }

  function getBlockBufferOffset(component, row, col) {
    return 64 * ((component.blocksPerLine + 1) * row + col);
  }

  function decodeScan(data, offset,
                      frame, components, resetInterval,
                      spectralStart, spectralEnd,
                      successivePrev, successive) {
    var precision = frame.precision;
    var samplesPerLine = frame.samplesPerLine;
    var scanLines = frame.scanLines;
    var mcusPerLine = frame.mcusPerLine;
    var progressive = frame.progressive;
    var maxH = frame.maxH, maxV = frame.maxV;

    var startOffset = offset, bitsData = 0, bitsCount = 0;

    function readBit() {
      if (bitsCount > 0) {
        bitsCount--;
        return (bitsData >> bitsCount) & 1;
      }
      bitsData = data[offset++];
      if (bitsData == 0xFF) {
        var nextByte = data[offset++];
        if (nextByte) {
          throw "unexpected marker: " + ((bitsData << 8) | nextByte).toString(16);
        }
        // unstuff 0
      }
      bitsCount = 7;
      return bitsData >>> 7;
    }

    function decodeHuffman(tree) {
      var node = tree;
      var bit;
      while ((bit = readBit()) !== null) {
        node = node[bit];
        if (typeof node === 'number')
          return node;
        if (typeof node !== 'object')
          throw "invalid huffman sequence";
      }
      return null;
    }

    function receive(length) {
      var n = 0;
      while (length > 0) {
        var bit = readBit();
        if (bit === null)
          return;
        n = (n << 1) | bit;
        length--;
      }
      return n;
    }

    function receiveAndExtend(length) {
      var n = receive(length);
      if (n >= 1 << (length - 1))
        return n;
      return n + (-1 << length) + 1;
    }

    function decodeBaseline(component, offset) {
      var t = decodeHuffman(component.huffmanTableDC);
      var diff = t === 0 ? 0 : receiveAndExtend(t);
      component.blockData[offset] = (component.pred += diff);
      var k = 1;
      while (k < 64) {
        var rs = decodeHuffman(component.huffmanTableAC);
        var s = rs & 15, r = rs >> 4;
        if (s === 0) {
          if (r < 15)
            break;
          k += 16;
          continue;
        }
        k += r;
        var z = dctZigZag[k];
        component.blockData[offset + z] = receiveAndExtend(s);
        k++;
      }
    }

    function decodeDCFirst(component, offset) {
      var t = decodeHuffman(component.huffmanTableDC);
      var diff = t === 0 ? 0 : (receiveAndExtend(t) << successive);
      component.blockData[offset] = (component.pred += diff);
    }

    function decodeDCSuccessive(component, offset) {
      component.blockData[offset] |= readBit() << successive;
    }

    var eobrun = 0;
    function decodeACFirst(component, offset) {
      if (eobrun > 0) {
        eobrun--;
        return;
      }
      var k = spectralStart, e = spectralEnd;
      while (k <= e) {
        var rs = decodeHuffman(component.huffmanTableAC);
        var s = rs & 15, r = rs >> 4;
        if (s === 0) {
          if (r < 15) {
            eobrun = receive(r) + (1 << r) - 1;
            break;
          }
          k += 16;
          continue;
        }
        k += r;
        var z = dctZigZag[k];
        component.blockData[offset + z] = receiveAndExtend(s) * (1 << successive);
        k++;
      }
    }

    var successiveACState = 0, successiveACNextValue;
    function decodeACSuccessive(component, offset) {
      var k = spectralStart, e = spectralEnd, r = 0;
      while (k <= e) {
        var z = dctZigZag[k];
        switch (successiveACState) {
          case 0: // initial state
            var rs = decodeHuffman(component.huffmanTableAC);
            var s = rs & 15;
            r = rs >> 4;
            if (s === 0) {
              if (r < 15) {
                eobrun = receive(r) + (1 << r);
                successiveACState = 4;
              } else {
                r = 16;
                successiveACState = 1;
              }
            } else {
              if (s !== 1)
                throw "invalid ACn encoding";
              successiveACNextValue = receiveAndExtend(s);
              successiveACState = r ? 2 : 3;
            }
            continue;
          case 1: // skipping r zero items
          case 2:
            if (component.blockData[offset + z]) {
              component.blockData[offset + z] += (readBit() << successive);
            } else {
              r--;
              if (r === 0)
                successiveACState = successiveACState == 2 ? 3 : 0;
            }
            break;
          case 3: // set value for a zero item
            if (component.blockData[offset + z]) {
              component.blockData[offset + z] += (readBit() << successive);
            } else {
              component.blockData[offset + z] = successiveACNextValue << successive;
              successiveACState = 0;
            }
            break;
          case 4: // eob
            if (component.blockData[offset + z]) {
              component.blockData[offset + z] += (readBit() << successive);
            }
            break;
        }
        k++;
      }
      if (successiveACState === 4) {
        eobrun--;
        if (eobrun === 0)
          successiveACState = 0;
      }
    }

    function decodeMcu(component, decode, mcu, row, col) {
      var mcuRow = (mcu / mcusPerLine) | 0;
      var mcuCol = mcu % mcusPerLine;
      var blockRow = mcuRow * component.v + row;
      var blockCol = mcuCol * component.h + col;
      var offset = getBlockBufferOffset(component, blockRow, blockCol);
      decode(component, offset);
    }

    function decodeBlock(component, decode, mcu) {
      var blockRow = (mcu / component.blocksPerLine) | 0;
      var blockCol = mcu % component.blocksPerLine;
      var offset = getBlockBufferOffset(component, blockRow, blockCol);
      decode(component, offset);
    }

    var componentsLength = components.length;
    var component, i, j, k, n;
    var decodeFn;
    if (progressive) {
      if (spectralStart === 0)
        decodeFn = successivePrev === 0 ? decodeDCFirst : decodeDCSuccessive;
      else
        decodeFn = successivePrev === 0 ? decodeACFirst : decodeACSuccessive;
    } else {
      decodeFn = decodeBaseline;
    }

    var mcu = 0, marker;
    var mcuExpected;
    if (componentsLength == 1) {
      mcuExpected = components[0].blocksPerLine * components[0].blocksPerColumn;
    } else {
      mcuExpected = mcusPerLine * frame.mcusPerColumn;
    }
    if (!resetInterval) {
      resetInterval = mcuExpected;
    }

    var h, v;
    while (mcu < mcuExpected) {
      // reset interval stuff
      for (i = 0; i < componentsLength; i++) {
        components[i].pred = 0;
      }
      eobrun = 0;

      if (componentsLength == 1) {
        component = components[0];
        for (n = 0; n < resetInterval; n++) {
          decodeBlock(component, decodeFn, mcu);
          mcu++;
        }
      } else {
        for (n = 0; n < resetInterval; n++) {
          for (i = 0; i < componentsLength; i++) {
            component = components[i];
            h = component.h;
            v = component.v;
            for (j = 0; j < v; j++) {
              for (k = 0; k < h; k++) {
                decodeMcu(component, decodeFn, mcu, j, k);
              }
            }
          }
          mcu++;
        }
      }

      // find marker
      bitsCount = 0;
      marker = (data[offset] << 8) | data[offset + 1];
      if (marker <= 0xFF00) {
        throw "marker was not found";
      }

      if (marker >= 0xFFD0 && marker <= 0xFFD7) { // RSTx
        offset += 2;
      } else {
        break;
      }
    }

    return offset - startOffset;
  }

  // A port of poppler's IDCT method which in turn is taken from:
  //   Christoph Loeffler, Adriaan Ligtenberg, George S. Moschytz,
  //   "Practical Fast 1-D DCT Algorithms with 11 Multiplications",
  //   IEEE Intl. Conf. on Acoustics, Speech & Signal Processing, 1989,
  //   988-991.
  function quantizeAndInverse(component, blockBufferOffset, p) {
    var qt = component.quantizationTable;
    var v0, v1, v2, v3, v4, v5, v6, v7, t;
    var i;

    // dequant
    for (i = 0; i < 64; i++) {
      p[i] = component.blockData[blockBufferOffset + i] * qt[i];
    }

    // inverse DCT on rows
    for (i = 0; i < 8; ++i) {
      var row = 8 * i;

      // check for all-zero AC coefficients
      if (p[1 + row] === 0 && p[2 + row] === 0 && p[3 + row] === 0 &&
        p[4 + row] === 0 && p[5 + row] === 0 && p[6 + row] === 0 &&
        p[7 + row] === 0) {
        t = (dctSqrt2 * p[0 + row] + 512) >> 10;
        p[0 + row] = t;
        p[1 + row] = t;
        p[2 + row] = t;
        p[3 + row] = t;
        p[4 + row] = t;
        p[5 + row] = t;
        p[6 + row] = t;
        p[7 + row] = t;
        continue;
      }

      // stage 4
      v0 = (dctSqrt2 * p[0 + row] + 128) >> 8;
      v1 = (dctSqrt2 * p[4 + row] + 128) >> 8;
      v2 = p[2 + row];
      v3 = p[6 + row];
      v4 = (dctSqrt1d2 * (p[1 + row] - p[7 + row]) + 128) >> 8;
      v7 = (dctSqrt1d2 * (p[1 + row] + p[7 + row]) + 128) >> 8;
      v5 = p[3 + row] << 4;
      v6 = p[5 + row] << 4;

      // stage 3
      t = (v0 - v1 + 1) >> 1;
      v0 = (v0 + v1 + 1) >> 1;
      v1 = t;
      t = (v2 * dctSin6 + v3 * dctCos6 + 128) >> 8;
      v2 = (v2 * dctCos6 - v3 * dctSin6 + 128) >> 8;
      v3 = t;
      t = (v4 - v6 + 1) >> 1;
      v4 = (v4 + v6 + 1) >> 1;
      v6 = t;
      t = (v7 + v5 + 1) >> 1;
      v5 = (v7 - v5 + 1) >> 1;
      v7 = t;

      // stage 2
      t = (v0 - v3 + 1) >> 1;
      v0 = (v0 + v3 + 1) >> 1;
      v3 = t;
      t = (v1 - v2 + 1) >> 1;
      v1 = (v1 + v2 + 1) >> 1;
      v2 = t;
      t = (v4 * dctSin3 + v7 * dctCos3 + 2048) >> 12;
      v4 = (v4 * dctCos3 - v7 * dctSin3 + 2048) >> 12;
      v7 = t;
      t = (v5 * dctSin1 + v6 * dctCos1 + 2048) >> 12;
      v5 = (v5 * dctCos1 - v6 * dctSin1 + 2048) >> 12;
      v6 = t;

      // stage 1
      p[0 + row] = v0 + v7;
      p[7 + row] = v0 - v7;
      p[1 + row] = v1 + v6;
      p[6 + row] = v1 - v6;
      p[2 + row] = v2 + v5;
      p[5 + row] = v2 - v5;
      p[3 + row] = v3 + v4;
      p[4 + row] = v3 - v4;
    }

    // inverse DCT on columns
    for (i = 0; i < 8; ++i) {
      var col = i;

      // check for all-zero AC coefficients
      if (p[1 * 8 + col] === 0 && p[2 * 8 + col] === 0 && p[3 * 8 + col] === 0 &&
        p[4 * 8 + col] === 0 && p[5 * 8 + col] === 0 && p[6 * 8 + col] === 0 &&
        p[7 * 8 + col] === 0) {
        t = (dctSqrt2 * p[i + 0] + 8192) >> 14;
        p[0 * 8 + col] = t;
        p[1 * 8 + col] = t;
        p[2 * 8 + col] = t;
        p[3 * 8 + col] = t;
        p[4 * 8 + col] = t;
        p[5 * 8 + col] = t;
        p[6 * 8 + col] = t;
        p[7 * 8 + col] = t;
        continue;
      }

      // stage 4
      v0 = (dctSqrt2 * p[0 * 8 + col] + 2048) >> 12;
      v1 = (dctSqrt2 * p[4 * 8 + col] + 2048) >> 12;
      v2 = p[2 * 8 + col];
      v3 = p[6 * 8 + col];
      v4 = (dctSqrt1d2 * (p[1 * 8 + col] - p[7 * 8 + col]) + 2048) >> 12;
      v7 = (dctSqrt1d2 * (p[1 * 8 + col] + p[7 * 8 + col]) + 2048) >> 12;
      v5 = p[3 * 8 + col];
      v6 = p[5 * 8 + col];

      // stage 3
      t = (v0 - v1 + 1) >> 1;
      v0 = (v0 + v1 + 1) >> 1;
      v1 = t;
      t = (v2 * dctSin6 + v3 * dctCos6 + 2048) >> 12;
      v2 = (v2 * dctCos6 - v3 * dctSin6 + 2048) >> 12;
      v3 = t;
      t = (v4 - v6 + 1) >> 1;
      v4 = (v4 + v6 + 1) >> 1;
      v6 = t;
      t = (v7 + v5 + 1) >> 1;
      v5 = (v7 - v5 + 1) >> 1;
      v7 = t;

      // stage 2
      t = (v0 - v3 + 1) >> 1;
      v0 = (v0 + v3 + 1) >> 1;
      v3 = t;
      t = (v1 - v2 + 1) >> 1;
      v1 = (v1 + v2 + 1) >> 1;
      v2 = t;
      t = (v4 * dctSin3 + v7 * dctCos3 + 2048) >> 12;
      v4 = (v4 * dctCos3 - v7 * dctSin3 + 2048) >> 12;
      v7 = t;
      t = (v5 * dctSin1 + v6 * dctCos1 + 2048) >> 12;
      v5 = (v5 * dctCos1 - v6 * dctSin1 + 2048) >> 12;
      v6 = t;

      // stage 1
      p[0 * 8 + col] = v0 + v7;
      p[7 * 8 + col] = v0 - v7;
      p[1 * 8 + col] = v1 + v6;
      p[6 * 8 + col] = v1 - v6;
      p[2 * 8 + col] = v2 + v5;
      p[5 * 8 + col] = v2 - v5;
      p[3 * 8 + col] = v3 + v4;
      p[4 * 8 + col] = v3 - v4;
    }

    // convert to 8-bit integers
    for (i = 0; i < 64; ++i) {
      var index = blockBufferOffset + i;
      var q = p[i];
      q = (q <= -2056 / component.bitConversion) ? 0 :
        (q >= 2024 / component.bitConversion) ? 255 / component.bitConversion :
        (q + 2056 / component.bitConversion) >> 4;
      component.blockData[index] = q;
    }
  }

  function buildComponentData(frame, component) {
    var lines = [];
    var blocksPerLine = component.blocksPerLine;
    var blocksPerColumn = component.blocksPerColumn;
    var samplesPerLine = blocksPerLine << 3;
    var computationBuffer = new Int32Array(64);

    var i, j, ll = 0;
    for (var blockRow = 0; blockRow < blocksPerColumn; blockRow++) {
      for (var blockCol = 0; blockCol < blocksPerLine; blockCol++) {
        var offset = getBlockBufferOffset(component, blockRow, blockCol);
        quantizeAndInverse(component, offset, computationBuffer);
      }
    }
    return component.blockData;
  }

  function clampToUint8(a) {
    return a <= 0 ? 0 : a >= 255 ? 255 : a | 0;
  }

  constructor.prototype = {
    load: function load(path) {
      var handleData = (function (data) {
        this.parse(data);
        if (this.onload)
          this.onload();
      }).bind(this);

      if (path.indexOf("data:") > -1) {
        var offset = path.indexOf("base64,") + 7;
        var data = atob(path.substring(offset));
        var arr = new Uint8Array(data.length);
        for (var i = data.length - 1; i >= 0; i--) {
          arr[i] = data.charCodeAt(i);
        }
        handleData(data);
      } else {
        var xhr = new XMLHttpRequest();
        xhr.open("GET", path, true);
        xhr.responseType = "arraybuffer";
        xhr.onload = (function () {
          // TODO catch parse error
          var data = new Uint8Array(xhr.response);
          handleData(data);
        }).bind(this);
        xhr.send(null);
      }
    },
    parse: function parse(data) {

      function readUint16() {
        var value = (data[offset] << 8) | data[offset + 1];
        offset += 2;
        return value;
      }

      function readDataBlock() {
        var length = readUint16();
        var array = data.subarray(offset, offset + length - 2);
        offset += array.length;
        return array;
      }

      function prepareComponents(frame) {
        var mcusPerLine = Math.ceil(frame.samplesPerLine / 8 / frame.maxH);
        var mcusPerColumn = Math.ceil(frame.scanLines / 8 / frame.maxV);
        for (var i = 0; i < frame.components.length; i++) {
          component = frame.components[i];
          var blocksPerLine = Math.ceil(Math.ceil(frame.samplesPerLine / 8) * component.h / frame.maxH);
          var blocksPerColumn = Math.ceil(Math.ceil(frame.scanLines / 8) * component.v / frame.maxV);
          var blocksPerLineForMcu = mcusPerLine * component.h;
          var blocksPerColumnForMcu = mcusPerColumn * component.v;

          var blocksBufferSize = 64 * blocksPerColumnForMcu * (blocksPerLineForMcu + 1);
          component.blockData = new Int16Array(blocksBufferSize);
          component.blocksPerLine = blocksPerLine;
          component.blocksPerColumn = blocksPerColumn;
        }
        frame.mcusPerLine = mcusPerLine;
        frame.mcusPerColumn = mcusPerColumn;
      }

      var offset = 0, length = data.length;
      var jfif = null;
      var adobe = null;
      var pixels = null;
      var frame, resetInterval;
      var quantizationTables = [];
      var huffmanTablesAC = [], huffmanTablesDC = [];
      var fileMarker = readUint16();
      if (fileMarker != 0xFFD8) { // SOI (Start of Image)
        throw "SOI not found";
      }

      fileMarker = readUint16();
      while (fileMarker != 0xFFD9) { // EOI (End of image)
        var i, j, l;
        switch (fileMarker) {
          case 0xFFE0: // APP0 (Application Specific)
          case 0xFFE1: // APP1
          case 0xFFE2: // APP2
          case 0xFFE3: // APP3
          case 0xFFE4: // APP4
          case 0xFFE5: // APP5
          case 0xFFE6: // APP6
          case 0xFFE7: // APP7
          case 0xFFE8: // APP8
          case 0xFFE9: // APP9
          case 0xFFEA: // APP10
          case 0xFFEB: // APP11
          case 0xFFEC: // APP12
          case 0xFFED: // APP13
          case 0xFFEE: // APP14
          case 0xFFEF: // APP15
          case 0xFFFE: // COM (Comment)
            var appData = readDataBlock();

            if (fileMarker === 0xFFE0) {
              if (appData[0] === 0x4A && appData[1] === 0x46 && appData[2] === 0x49 &&
                appData[3] === 0x46 && appData[4] === 0) { // 'JFIF\x00'
                jfif = {
                  version: {major: appData[5], minor: appData[6]},
                  densityUnits: appData[7],
                  xDensity: (appData[8] << 8) | appData[9],
                  yDensity: (appData[10] << 8) | appData[11],
                  thumbWidth: appData[12],
                  thumbHeight: appData[13],
                  thumbData: appData.subarray(14, 14 + 3 * appData[12] * appData[13])
                };
              }
            }
            // TODO APP1 - Exif
            if (fileMarker === 0xFFEE) {
              if (appData[0] === 0x41 && appData[1] === 0x64 && appData[2] === 0x6F &&
                appData[3] === 0x62 && appData[4] === 0x65 && appData[5] === 0) { // 'Adobe\x00'
                adobe = {
                  version: appData[6],
                  flags0: (appData[7] << 8) | appData[8],
                  flags1: (appData[9] << 8) | appData[10],
                  transformCode: appData[11]
                };
              }
            }
            break;

          case 0xFFDB: // DQT (Define Quantization Tables)
            var quantizationTablesLength = readUint16();
            var quantizationTablesEnd = quantizationTablesLength + offset - 2;
            while (offset < quantizationTablesEnd) {
              var quantizationTableSpec = data[offset++];
              var tableData = new Int32Array(64);
              if ((quantizationTableSpec >> 4) === 0) { // 8 bit values
                for (j = 0; j < 64; j++) {
                  var z = dctZigZag[j];
                  tableData[z] = data[offset++];
                }
              } else if ((quantizationTableSpec >> 4) === 1) { //16 bit
                for (j = 0; j < 64; j++) {
                  var zz = dctZigZag[j];
                  tableData[zz] = readUint16();
                }
              } else
                throw "DQT: invalid table spec";
              quantizationTables[quantizationTableSpec & 15] = tableData;
            }
            break;

          case 0xFFC0: // SOF0 (Start of Frame, Baseline DCT)
          case 0xFFC1: // SOF1 (Start of Frame, Extended DCT)
          case 0xFFC2: // SOF2 (Start of Frame, Progressive DCT)
            if (frame) {
              throw "Only single frame JPEGs supported";
            }
            readUint16(); // skip data length
            frame = {};
            frame.extended = (fileMarker === 0xFFC1);
            frame.progressive = (fileMarker === 0xFFC2);
            frame.precision = data[offset++];
            frame.scanLines = readUint16();
            frame.samplesPerLine = readUint16();
            frame.components = [];
            frame.componentIds = {};
            var componentsCount = data[offset++], componentId;
            var maxH = 0, maxV = 0;
            for (i = 0; i < componentsCount; i++) {
              componentId = data[offset];
              var h = data[offset + 1] >> 4;
              var v = data[offset + 1] & 15;
              if (maxH < h)
                maxH = h;
              if (maxV < v)
                maxV = v;
              var qId = data[offset + 2];
              l = frame.components.push({
                h: h,
                v: v,
                quantizationTable: quantizationTables[qId],
                quantizationTableId: qId,
                bitConversion: 255 / ((1 << frame.precision) - 1)
              });
              frame.componentIds[componentId] = l - 1;
              offset += 3;
            }
            frame.maxH = maxH;
            frame.maxV = maxV;
            prepareComponents(frame);
            break;

          case 0xFFC4: // DHT (Define Huffman Tables)
            var huffmanLength = readUint16();
            for (i = 2; i < huffmanLength; ) {
              var huffmanTableSpec = data[offset++];
              var codeLengths = new Uint8Array(16);
              var codeLengthSum = 0;
              for (j = 0; j < 16; j++, offset++)
                codeLengthSum += (codeLengths[j] = data[offset]);
              var huffmanValues = new Uint8Array(codeLengthSum);
              for (j = 0; j < codeLengthSum; j++, offset++)
                huffmanValues[j] = data[offset];
              i += 17 + codeLengthSum;

              ((huffmanTableSpec >> 4) === 0 ?
                huffmanTablesDC : huffmanTablesAC)[huffmanTableSpec & 15] =
                buildHuffmanTable(codeLengths, huffmanValues);
            }
            break;

          case 0xFFDD: // DRI (Define Restart Interval)
            readUint16(); // skip data length
            resetInterval = readUint16();
            break;

          case 0xFFDA: // SOS (Start of Scan)
            var scanLength = readUint16();
            var selectorsCount = data[offset++];
            var components = [], component;
            for (i = 0; i < selectorsCount; i++) {
              var componentIndex = frame.componentIds[data[offset++]];
              component = frame.components[componentIndex];
              var tableSpec = data[offset++];
              component.huffmanTableDC = huffmanTablesDC[tableSpec >> 4];
              component.huffmanTableAC = huffmanTablesAC[tableSpec & 15];
              components.push(component);
            }
            var spectralStart = data[offset++];
            var spectralEnd = data[offset++];
            var successiveApproximation = data[offset++];
            var processed = decodeScan(data, offset,
              frame, components, resetInterval,
              spectralStart, spectralEnd,
              successiveApproximation >> 4, successiveApproximation & 15);
            offset += processed;
            break;
          default:
            if (data[offset - 3] == 0xFF &&
              data[offset - 2] >= 0xC0 && data[offset - 2] <= 0xFE) {
              // could be incorrect encoding -- last 0xFF byte of the previous
              // block was eaten by the encoder
              offset -= 3;
              break;
            }
            throw "unknown JPEG marker " + fileMarker.toString(16);
        }
        fileMarker = readUint16();
      }

      this.width = frame.samplesPerLine;
      this.height = frame.scanLines;
      this.jfif = jfif;
      this.adobe = adobe;
      this.components = [];
      switch (frame.components.length)
      {
        case 1:
          this.colorspace = ColorSpace.Grayscale;
          break;
        case 3:
          if (this.adobe)
            this.colorspace = ColorSpace.AdobeRGB;
          else
            this.colorspace = ColorSpace.RGB;
          break;
        case 4:
          this.colorspace = ColorSpace.CYMK;
          break;
        default:
          this.colorspace = ColorSpace.Unknown;
      }
      for (var i = 0; i < frame.components.length; i++) {
        var component = frame.components[i];
        if (!component.quantizationTable && component.quantizationTableId !== null)
          component.quantizationTable = quantizationTables[component.quantizationTableId];
        this.components.push({
          output: buildComponentData(frame, component),
          scaleX: component.h / frame.maxH,
          scaleY: component.v / frame.maxV,
          blocksPerLine: component.blocksPerLine,
          blocksPerColumn: component.blocksPerColumn,
          bitConversion: component.bitConversion
        });
      }
    },
    getData16: function getData16(width, height) {
      if (this.components.length !== 1)
        throw 'Unsupported color mode';
      var scaleX = this.width / width, scaleY = this.height / height;

      var component, componentScaleX, componentScaleY;
      var x, y, i;
      var offset = 0;
      var numComponents = this.components.length;
      var dataLength = width * height * numComponents;
      var data = new Uint16Array(dataLength);
      var componentLine;

      // lineData is reused for all components. Assume first component is
      // the biggest
      var lineData = new Uint16Array((this.components[0].blocksPerLine << 3) *
      this.components[0].blocksPerColumn * 8);

      // First construct image data ...
      for (i = 0; i < numComponents; i++) {
        component = this.components[i];
        var blocksPerLine = component.blocksPerLine;
        var blocksPerColumn = component.blocksPerColumn;
        var samplesPerLine = blocksPerLine << 3;

        var j, k, ll = 0;
        var lineOffset = 0;
        for (var blockRow = 0; blockRow < blocksPerColumn; blockRow++) {
          var scanLine = blockRow << 3;
          for (var blockCol = 0; blockCol < blocksPerLine; blockCol++) {
            var bufferOffset = getBlockBufferOffset(component, blockRow, blockCol);
            var offset = 0, sample = blockCol << 3;
            for (j = 0; j < 8; j++) {
              var lineOffset = (scanLine + j) * samplesPerLine;
              for (k = 0; k < 8; k++) {
                lineData[lineOffset + sample + k] =
                  component.output[bufferOffset + offset++];
              }
            }
          }
        }

        componentScaleX = component.scaleX * scaleX;
        componentScaleY = component.scaleY * scaleY;
        offset = i;

        var cx, cy;
        var index;
        for (y = 0; y < height; y++) {
          for (x = 0; x < width; x++) {
            cy = 0 | (y * componentScaleY);
            cx = 0 | (x * componentScaleX);
            index = cy * samplesPerLine + cx;
            data[offset] = lineData[index];
            offset += numComponents;
          }
        }
      }
      return data;
    },
    getData: function getData(width, height) {
      var scaleX = this.width / width, scaleY = this.height / height;

      var component, componentScaleX, componentScaleY;
      var x, y, i;
      var offset = 0;
      var Y, Cb, Cr, K, C, M, Ye, R, G, B;
      var colorTransform;
      var numComponents = this.components.length;
      var dataLength = width * height * numComponents;
      var data = new Uint8Array(dataLength);
      var componentLine;

      // lineData is reused for all components. Assume first component is
      // the biggest
      var lineData = new Uint8Array((this.components[0].blocksPerLine << 3) *
      this.components[0].blocksPerColumn * 8);

      // First construct image data ...
      for (i = 0; i < numComponents; i++) {
        component = this.components[i];
        var blocksPerLine = component.blocksPerLine;
        var blocksPerColumn = component.blocksPerColumn;
        var samplesPerLine = blocksPerLine << 3;

        var j, k, ll = 0;
        var lineOffset = 0;
        for (var blockRow = 0; blockRow < blocksPerColumn; blockRow++) {
          var scanLine = blockRow << 3;
          for (var blockCol = 0; blockCol < blocksPerLine; blockCol++) {
            var bufferOffset = getBlockBufferOffset(component, blockRow, blockCol);
            var offset = 0, sample = blockCol << 3;
            for (j = 0; j < 8; j++) {
              var lineOffset = (scanLine + j) * samplesPerLine;
              for (k = 0; k < 8; k++) {
                lineData[lineOffset + sample + k] =
                  component.output[bufferOffset + offset++] * component.bitConversion;
              }
            }
          }
        }

        componentScaleX = component.scaleX * scaleX;
        componentScaleY = component.scaleY * scaleY;
        offset = i;

        var cx, cy;
        var index;
        for (y = 0; y < height; y++) {
          for (x = 0; x < width; x++) {
            cy = 0 | (y * componentScaleY);
            cx = 0 | (x * componentScaleX);
            index = cy * samplesPerLine + cx;
            data[offset] = lineData[index];
            offset += numComponents;
          }
        }
      }

      // ... then transform colors, if necessary
      switch (numComponents) {
        case 1:
        case 2:
          break;
        // no color conversion for one or two compoenents

        case 3:
          // The default transform for three components is true
          colorTransform = true;
          // The adobe transform marker overrides any previous setting
          if (this.adobe && this.adobe.transformCode)
            colorTransform = true;
          else if (typeof this.colorTransform !== 'undefined')
            colorTransform = !!this.colorTransform;

          if (colorTransform) {
            for (i = 0; i < dataLength; i += numComponents) {
              Y = data[i    ];
              Cb = data[i + 1];
              Cr = data[i + 2];

              R = clampToUint8(Y - 179.456 + 1.402 * Cr);
              G = clampToUint8(Y + 135.459 - 0.344 * Cb - 0.714 * Cr);
              B = clampToUint8(Y - 226.816 + 1.772 * Cb);

              data[i    ] = R;
              data[i + 1] = G;
              data[i + 2] = B;
            }
          }
          break;
        case 4:
          if (!this.adobe)
            throw 'Unsupported color mode (4 components)';
          // The default transform for four components is false
          colorTransform = false;
          // The adobe transform marker overrides any previous setting
          if (this.adobe && this.adobe.transformCode)
            colorTransform = true;
          else if (typeof this.colorTransform !== 'undefined')
            colorTransform = !!this.colorTransform;

          if (colorTransform) {
            for (i = 0; i < dataLength; i += numComponents) {
              Y = data[i];
              Cb = data[i + 1];
              Cr = data[i + 2];

              C = clampToUint8(434.456 - Y - 1.402 * Cr);
              M = clampToUint8(119.541 - Y + 0.344 * Cb + 0.714 * Cr);
              Y = clampToUint8(481.816 - Y - 1.772 * Cb);

              data[i    ] = C;
              data[i + 1] = M;
              data[i + 2] = Y;
              // K is unchanged
            }
          }
          break;
        default:
          throw 'Unsupported color mode';
      }
      return data;
    }
  };

  return constructor;
})();
(function(f){if(typeof exports==="object"&&typeof module!=="undefined"){module.exports=f()}else if(typeof define==="function"&&define.amd){define([],f)}else{var g;if(typeof window!=="undefined"){g=window}else if(typeof global!=="undefined"){g=global}else if(typeof self!=="undefined"){g=self}else{g=this}g.jpeg = f()}})(function(){var define,module,exports;return (function e(t,n,r){function s(o,u){if(!n[o]){if(!t[o]){var a=typeof require=="function"&&require;if(!u&&a)return a(o,!0);if(i)return i(o,!0);var f=new Error("Cannot find module '"+o+"'");throw f.code="MODULE_NOT_FOUND",f}var l=n[o]={exports:{}};t[o][0].call(l.exports,function(e){var n=t[o][1][e];return s(n?n:e)},l,l.exports,e,t,n,r)}return n[o].exports}var i=typeof require=="function"&&require;for(var o=0;o<r.length;o++)s(r[o]);return s})({1:[function(require,module,exports){
  /*
   * Copyright (C) 2015 Michael Martinez
   * Changes: Added support for selection values 2-7, fixed minor bugs &
   * warnings, split into multiple class files, and general clean up.
   *
   * 08-25-2015: Helmut Dersch agreed to a license change from LGPL to MIT.
   */

  /*
   * Copyright (C) Helmut Dersch
   *
   * Permission is hereby granted, free of charge, to any person obtaining a copy
   * of this software and associated documentation files (the "Software"), to deal
   * in the Software without restriction, including without limitation the rights
   * to use, copy, modify, merge, publish, distribute, sublicense, and/or sell
   * copies of the Software, and to permit persons to whom the Software is
   * furnished to do so, subject to the following conditions:

   * The above copyright notice and this permission notice shall be included in
   * all copies or substantial portions of the Software.

   * THE SOFTWARE IS PROVIDED "AS IS", WITHOUT WARRANTY OF ANY KIND, EXPRESS OR
   * IMPLIED, INCLUDING BUT NOT LIMITED TO THE WARRANTIES OF MERCHANTABILITY,
   * FITNESS FOR A PARTICULAR PURPOSE AND NONINFRINGEMENT. IN NO EVENT SHALL THE
   * AUTHORS OR COPYRIGHT HOLDERS BE LIABLE FOR ANY CLAIM, DAMAGES OR OTHER
   * LIABILITY, WHETHER IN AN ACTION OF CONTRACT, TORT OR OTHERWISE, ARISING FROM,
   * OUT OF OR IN CONNECTION WITH THE SOFTWARE OR THE USE OR OTHER DEALINGS IN
   * THE SOFTWARE.
   */

  /*jslint browser: true, node: true */
  /*global require, module */

  "use strict";

  /*** Imports ***/
  var jpeg = jpeg || {};
  jpeg.lossless = jpeg.lossless || {};


  /*** Constructor ***/
  jpeg.lossless.ComponentSpec = jpeg.lossless.ComponentSpec || function () {
    this.hSamp = 0; // Horizontal sampling factor
    this.quantTableSel = 0; // Quantization table destination selector
    this.vSamp = 0; // Vertical
  };


  /*** Exports ***/

  var moduleType = typeof module;
  if ((moduleType !== 'undefined') && module.exports) {
    module.exports = jpeg.lossless.ComponentSpec;
  }

},{}],2:[function(require,module,exports){
  /*
   * Copyright (C) 2015 Michael Martinez
   * Changes: Added support for selection values 2-7, fixed minor bugs &
   * warnings, split into multiple class files, and general clean up.
   *
   * 08-25-2015: Helmut Dersch agreed to a license change from LGPL to MIT.
   */

  /*
   * Copyright (C) Helmut Dersch
   *
   * Permission is hereby granted, free of charge, to any person obtaining a copy
   * of this software and associated documentation files (the "Software"), to deal
   * in the Software without restriction, including without limitation the rights
   * to use, copy, modify, merge, publish, distribute, sublicense, and/or sell
   * copies of the Software, and to permit persons to whom the Software is
   * furnished to do so, subject to the following conditions:

   * The above copyright notice and this permission notice shall be included in
   * all copies or substantial portions of the Software.

   * THE SOFTWARE IS PROVIDED "AS IS", WITHOUT WARRANTY OF ANY KIND, EXPRESS OR
   * IMPLIED, INCLUDING BUT NOT LIMITED TO THE WARRANTIES OF MERCHANTABILITY,
   * FITNESS FOR A PARTICULAR PURPOSE AND NONINFRINGEMENT. IN NO EVENT SHALL THE
   * AUTHORS OR COPYRIGHT HOLDERS BE LIABLE FOR ANY CLAIM, DAMAGES OR OTHER
   * LIABILITY, WHETHER IN AN ACTION OF CONTRACT, TORT OR OTHERWISE, ARISING FROM,
   * OUT OF OR IN CONNECTION WITH THE SOFTWARE OR THE USE OR OTHER DEALINGS IN
   * THE SOFTWARE.
   */

  /*jslint browser: true, node: true */
  /*global require, module */

  "use strict";

  /*** Imports ***/
  var jpeg = jpeg || {};
  jpeg.lossless = jpeg.lossless || {};


  /*** Constructor ***/
  jpeg.lossless.DataStream = jpeg.lossless.DataStream || function (data, offset, length) {
    this.buffer = new DataView(data, offset, length);
    this.index = 0;
  };



  jpeg.lossless.DataStream.prototype.get16 = function () {
    var value = this.buffer.getUint16(this.index, false);
    this.index += 2;
    return value;
  };



  jpeg.lossless.DataStream.prototype.get8 = function () {
    var value = this.buffer.getUint8(this.index);
    this.index += 1;
    return value;
  };


  /*** Exports ***/

  var moduleType = typeof module;
  if ((moduleType !== 'undefined') && module.exports) {
    module.exports = jpeg.lossless.DataStream;
  }

},{}],3:[function(require,module,exports){
  /*
   * Copyright (C) 2015 Michael Martinez
   * Changes: Added support for selection values 2-7, fixed minor bugs &
   * warnings, split into multiple class files, and general clean up.
   *
   * 08-25-2015: Helmut Dersch agreed to a license change from LGPL to MIT.
   */

  /*
   * Copyright (C) Helmut Dersch
   *
   * Permission is hereby granted, free of charge, to any person obtaining a copy
   * of this software and associated documentation files (the "Software"), to deal
   * in the Software without restriction, including without limitation the rights
   * to use, copy, modify, merge, publish, distribute, sublicense, and/or sell
   * copies of the Software, and to permit persons to whom the Software is
   * furnished to do so, subject to the following conditions:

   * The above copyright notice and this permission notice shall be included in
   * all copies or substantial portions of the Software.

   * THE SOFTWARE IS PROVIDED "AS IS", WITHOUT WARRANTY OF ANY KIND, EXPRESS OR
   * IMPLIED, INCLUDING BUT NOT LIMITED TO THE WARRANTIES OF MERCHANTABILITY,
   * FITNESS FOR A PARTICULAR PURPOSE AND NONINFRINGEMENT. IN NO EVENT SHALL THE
   * AUTHORS OR COPYRIGHT HOLDERS BE LIABLE FOR ANY CLAIM, DAMAGES OR OTHER
   * LIABILITY, WHETHER IN AN ACTION OF CONTRACT, TORT OR OTHERWISE, ARISING FROM,
   * OUT OF OR IN CONNECTION WITH THE SOFTWARE OR THE USE OR OTHER DEALINGS IN
   * THE SOFTWARE.
   */

  /*jslint browser: true, node: true */
  /*global require, module */

  "use strict";

  /*** Imports ***/
  var jpeg = jpeg || {};
  jpeg.lossless = jpeg.lossless || {};
  jpeg.lossless.DataStream = jpeg.lossless.DataStream || ((typeof require !== 'undefined') ? require('./data-stream.js') : null);
  jpeg.lossless.HuffmanTable = jpeg.lossless.HuffmanTable || ((typeof require !== 'undefined') ? require('./huffman-table.js') : null);
  jpeg.lossless.QuantizationTable = jpeg.lossless.QuantizationTable || ((typeof require !== 'undefined') ? require('./quantization-table.js') : null);
  jpeg.lossless.ScanHeader = jpeg.lossless.ScanHeader || ((typeof require !== 'undefined') ? require('./scan-header.js') : null);
  jpeg.lossless.FrameHeader = jpeg.lossless.FrameHeader || ((typeof require !== 'undefined') ? require('./frame-header.js') : null);
  jpeg.lossless.Utils = jpeg.lossless.Utils || ((typeof require !== 'undefined') ? require('./utils.js') : null);


  /*** Constructor ***/
  jpeg.lossless.Decoder = jpeg.lossless.Decoder || function (buffer, numBytes) {
    this.buffer = buffer;
    this.frame = new jpeg.lossless.FrameHeader();
    this.huffTable = new jpeg.lossless.HuffmanTable();
    this.quantTable = new jpeg.lossless.QuantizationTable();
    this.scan = new jpeg.lossless.ScanHeader();
    this.DU = jpeg.lossless.Utils.createArray(10, 4, 64); // at most 10 data units in a MCU, at most 4 data units in one component
    this.HuffTab = jpeg.lossless.Utils.createArray(4, 2, 50 * 256);
    this.IDCT_Source = [];
    this.nBlock = []; // number of blocks in the i-th Comp in a scan
    this.acTab = jpeg.lossless.Utils.createArray(10, 1); // ac HuffTab for the i-th Comp in a scan
    this.dcTab = jpeg.lossless.Utils.createArray(10, 1); // dc HuffTab for the i-th Comp in a scan
    this.qTab = jpeg.lossless.Utils.createArray(10, 1); // quantization table for the i-th Comp in a scan
    this.marker = 0;
    this.markerIndex = 0;
    this.numComp = 0;
    this.restartInterval = 0;
    this.selection = 0;
    this.xDim = 0;
    this.yDim = 0;
    this.xLoc = 0;
    this.yLoc = 0;
    this.numBytes = 0;
    this.outputData = null;

    if (typeof numBytes !== "undefined") {
      this.numBytes = numBytes;
    }
  };


  /*** Static Pseudo-constants ***/

  jpeg.lossless.Decoder.IDCT_P = [0, 5, 40, 16, 45, 2, 7, 42, 21, 56, 8, 61, 18, 47, 1, 4, 41, 23, 58, 13, 32, 24, 37, 10, 63, 17, 44, 3, 6, 43, 20,
    57, 15, 34, 29, 48, 53, 26, 39, 9, 60, 19, 46, 22, 59, 12, 33, 31, 50, 55, 25, 36, 11, 62, 14, 35, 28, 49, 52, 27, 38, 30, 51, 54];
  jpeg.lossless.Decoder.TABLE = [0, 1, 5, 6, 14, 15, 27, 28, 2, 4, 7, 13, 16, 26, 29, 42, 3, 8, 12, 17, 25, 30, 41, 43, 9, 11, 18, 24, 31, 40, 44, 53,
    10, 19, 23, 32, 39, 45, 52, 54, 20, 22, 33, 38, 46, 51, 55, 60, 21, 34, 37, 47, 50, 56, 59, 61, 35, 36, 48, 49, 57, 58, 62, 63];
  jpeg.lossless.Decoder.MAX_HUFFMAN_SUBTREE = 50;
  jpeg.lossless.Decoder.MSB = 0x80000000;


  /*** Prototype Methods ***/

  jpeg.lossless.Decoder.prototype.decompress = function (buffer, offset, length) {
    return this.decode(buffer, offset, length).buffer;
  };



  jpeg.lossless.Decoder.prototype.decode = function (buffer, offset, length, numBytes) {
    /*jslint bitwise: true */

    var current, scanNum = 0, pred = [], i, compN, temp = [], index = [], mcuNum;

    if (typeof buffer !== "undefined") {
      this.buffer = buffer;
    }

    if (typeof numBytes !== "undefined") {
      this.numBytes = numBytes;
    }

    this.stream = new jpeg.lossless.DataStream(this.buffer, offset, length);
    this.buffer = null;

    this.xLoc = 0;
    this.yLoc = 0;
    current = this.stream.get16();

    if (current !== 0xFFD8) { // SOI
      throw new Error("Not a JPEG file");
    }

    current = this.stream.get16();

    while ((((current >> 4) !== 0x0FFC) || (current === 0xFFC4))) { // SOF 0~15
      switch (current) {
        case 0xFFC4: // DHT
          this.huffTable.read(this.stream, this.HuffTab);
          break;
        case 0xFFCC: // DAC
          throw new Error("Program doesn't support arithmetic coding. (format throw new IOException)");
        case 0xFFDB:
          this.quantTable.read(this.stream, jpeg.lossless.Decoder.TABLE);
          break;
        case 0xFFDD:
          this.restartInterval = this.readNumber();
          break;
        case 0xFFE0:
        case 0xFFE1:
        case 0xFFE2:
        case 0xFFE3:
        case 0xFFE4:
        case 0xFFE5:
        case 0xFFE6:
        case 0xFFE7:
        case 0xFFE8:
        case 0xFFE9:
        case 0xFFEA:
        case 0xFFEB:
        case 0xFFEC:
        case 0xFFED:
        case 0xFFEE:
        case 0xFFEF:
          this.readApp();
          break;
        case 0xFFFE:
          this.readComment();
          break;
        default:
          if ((current >> 8) !== 0xFF) {
            throw new Error("ERROR: format throw new IOException! (decode)");
          }
      }

      current = this.stream.get16();
    }

    if ((current < 0xFFC0) || (current > 0xFFC7)) {
      throw new Error("ERROR: could not handle arithmetic code!");
    }

    this.frame.read(this.stream);
    current = this.stream.get16();

    do {
      while (current !== 0x0FFDA) { // SOS
        switch (current) {
          case 0xFFC4: // DHT
            this.huffTable.read(this.stream, this.HuffTab);
            break;
          case 0xFFCC: // DAC
            throw new Error("Program doesn't support arithmetic coding. (format throw new IOException)");
          case 0xFFDB:
            this.quantTable.read(this.stream, jpeg.lossless.Decoder.TABLE);
            break;
          case 0xFFDD:
            this.restartInterval = this.readNumber();
            break;
          case 0xFFE0:
          case 0xFFE1:
          case 0xFFE2:
          case 0xFFE3:
          case 0xFFE4:
          case 0xFFE5:
          case 0xFFE6:
          case 0xFFE7:
          case 0xFFE8:
          case 0xFFE9:
          case 0xFFEA:
          case 0xFFEB:
          case 0xFFEC:
          case 0xFFED:
          case 0xFFEE:
          case 0xFFEF:
            this.readApp();
            break;
          case 0xFFFE:
            this.readComment();
            break;
          default:
            if ((current >> 8) !== 0xFF) {
              throw new Error("ERROR: format throw new IOException! (Parser.decode)");
            }
        }

        current = this.stream.get16();
      }

      this.precision = this.frame.precision;
      this.components = this.frame.components;

      if (!this.numBytes) {
        this.numBytes = parseInt(this.precision / 8);
      }

      this.scan.read(this.stream);
      this.numComp = this.scan.numComp;
      this.selection = this.scan.selection;

      if (this.numBytes === 1) {
        if (this.numComp === 3) {
          this.getter = this.getValueRGB;
          this.setter = this.setValueRGB;
          this.output = this.outputRGB;
        } else {
          this.getter = this.getValue8;
          this.setter = this.setValue8;
          this.output = this.outputSingle;
        }
      } else {
        this.getter = this.getValue16;
        this.setter = this.setValue16;
        this.output = this.outputSingle;
      }

      switch (this.selection) {
        case 2:
          this.selector = this.select2;
          break;
        case 3:
          this.selector = this.select3;
          break;
        case 4:
          this.selector = this.select4;
          break;
        case 5:
          this.selector = this.select5;
          break;
        case 6:
          this.selector = this.select6;
          break;
        case 7:
          this.selector = this.select7;
          break;
        default:
          this.selector = this.select1;
          break;
      }

      this.scanComps = this.scan.components;
      this.quantTables = this.quantTable.quantTables;

      for (i = 0; i < this.numComp; i+=1) {
        compN = this.scanComps[i].scanCompSel;
        this.qTab[i] = this.quantTables[this.components[compN].quantTableSel];
        this.nBlock[i] = this.components[compN].vSamp * this.components[compN].hSamp;
        this.dcTab[i] = this.HuffTab[this.scanComps[i].dcTabSel][0];
        this.acTab[i] = this.HuffTab[this.scanComps[i].acTabSel][1];
      }

      this.xDim = this.frame.dimX;
      this.yDim = this.frame.dimY;
      this.outputData = new DataView(new ArrayBuffer(this.xDim * this.yDim * this.numBytes * this.numComp));

      scanNum+=1;

      while (true) { // Decode one scan
        temp[0] = 0;
        index[0] = 0;

        for (i = 0; i < 10; i+=1) {
          pred[i] = (1 << (this.precision - 1));
        }

        if (this.restartInterval === 0) {
          current = this.decodeUnit(pred, temp, index);

          while ((current === 0) && ((this.xLoc < this.xDim) && (this.yLoc < this.yDim))) {
            this.output(pred);
            current = this.decodeUnit(pred, temp, index);
          }

          break; //current=MARKER
        }

        for (mcuNum = 0; mcuNum < this.restartInterval; mcuNum+=1) {
          current = this.decodeUnit(pred, temp, index);
          this.output(pred);

          if (current !== 0) {
            break;
          }
        }

        if (current === 0) {
          if (this.markerIndex !== 0) {
            current = (0xFF00 | this.marker);
            this.markerIndex = 0;
          } else {
            current = this.stream.get16();
          }
        }

        if (!((current >= 0xFFD0) && (current <= 0xFFD7))) {
          break; //current=MARKER
        }
      }

      if ((current === 0xFFDC) && (scanNum === 1)) { //DNL
        this.readNumber();
        current = this.stream.get16();
      }
    } while ((current !== 0xFFD9) && ((this.xLoc < this.xDim) && (this.yLoc < this.yDim)) && (scanNum === 0));

    return this.outputData;
  };



  jpeg.lossless.Decoder.prototype.decodeUnit = function (prev, temp, index) {
    if (this.numComp == 1) {
      return this.decodeSingle(prev, temp, index);
    } else if (this.numComp == 3) {
      return this.decodeRGB(prev, temp, index);
    } else {
      return -1;
    }
  };



  jpeg.lossless.Decoder.prototype.select1 = function (compOffset) {
    return this.getPreviousX(compOffset);
  };



  jpeg.lossless.Decoder.prototype.select2 = function (compOffset) {
    return this.getPreviousY(compOffset);
  };



  jpeg.lossless.Decoder.prototype.select3 = function (compOffset) {
    return this.getPreviousXY(compOffset);
  };



  jpeg.lossless.Decoder.prototype.select4 = function (compOffset) {
    return (this.getPreviousX(compOffset) + this.getPreviousY(compOffset)) - this.getPreviousXY(compOffset);
  };



  jpeg.lossless.Decoder.prototype.select5 = function (compOffset) {
    return this.getPreviousX(compOffset) + ((this.getPreviousY(compOffset) - this.getPreviousXY(compOffset)) >> 1);
  };



  jpeg.lossless.Decoder.prototype.select6 = function (compOffset) {
    return this.getPreviousY(compOffset) + ((this.getPreviousX(compOffset) - this.getPreviousXY(compOffset)) >> 1);
  };



  jpeg.lossless.Decoder.prototype.select7 = function (compOffset) {
    return ((this.getPreviousX(compOffset) + this.getPreviousY(compOffset)) / 2);
  };



  jpeg.lossless.Decoder.prototype.decodeRGB = function (prev, temp, index) {
    /*jslint bitwise: true */

    var value, actab, dctab, qtab, ctrC, i, k, j;

    prev[0] = this.selector(0);
    prev[1] = this.selector(1);
    prev[2] = this.selector(2);

    for (ctrC = 0; ctrC < this.numComp; ctrC+=1) {
      qtab = this.qTab[ctrC];
      actab = this.acTab[ctrC];
      dctab = this.dcTab[ctrC];
      for (i = 0; i < this.nBlock[ctrC]; i+=1) {
        for (k = 0; k < this.IDCT_Source.length; k+=1) {
          this.IDCT_Source[k] = 0;
        }

        value = this.getHuffmanValue(dctab, temp, index);

        if (value >= 0xFF00) {
          return value;
        }

        prev[ctrC] = this.IDCT_Source[0] = prev[ctrC] + this.getn(index, value, temp, index);
        this.IDCT_Source[0] *= qtab[0];

        for (j = 1; j < 64; j+=1) {
          value = this.getHuffmanValue(actab, temp, index);

          if (value >= 0xFF00) {
            return value;
          }

          j += (value >> 4);

          if ((value & 0x0F) === 0) {
            if ((value >> 4) === 0) {
              break;
            }
          } else {
            this.IDCT_Source[jpeg.lossless.Decoder.IDCT_P[j]] = this.getn(index, value & 0x0F, temp, index) * qtab[j];
          }
        }
      }
    }

    return 0;
  };



  jpeg.lossless.Decoder.prototype.decodeSingle = function (prev, temp, index) {
    /*jslint bitwise: true */

    var value, i;

    prev[0] = this.selector();

    for (i = 0; i < this.nBlock[0]; i+=1) {
      value = this.getHuffmanValue(this.dcTab[0], temp, index);
      if (value >= 0xFF00) {
        return value;
      }

      prev[0] += this.getn(prev, value, temp, index);
    }

    return 0;
  };



//	Huffman table for fast search: (HuffTab) 8-bit Look up table 2-layer search architecture, 1st-layer represent 256 node (8 bits) if codeword-length > 8
//	bits, then the entry of 1st-layer = (# of 2nd-layer table) | MSB and it is stored in the 2nd-layer Size of tables in each layer are 256.
//	HuffTab[*][*][0-256] is always the only 1st-layer table.
//
//	An entry can be: (1) (# of 2nd-layer table) | MSB , for code length > 8 in 1st-layer (2) (Code length) << 8 | HuffVal
//
//	HuffmanValue(table   HuffTab[x][y] (ex) HuffmanValue(HuffTab[1][0],...)
//	                ):
//	    return: Huffman Value of table
//	            0xFF?? if it receives a MARKER
//	    Parameter:  table   HuffTab[x][y] (ex) HuffmanValue(HuffTab[1][0],...)
//	                temp    temp storage for remainded bits
//	                index   index to bit of temp
//	                in      FILE pointer
//	    Effect:
//	        temp  store new remainded bits
//	        index change to new index
//	        in    change to new position
//	    NOTE:
//	      Initial by   temp=0; index=0;
//	    NOTE: (explain temp and index)
//	      temp: is always in the form at calling time or returning time
//	       |  byte 4  |  byte 3  |  byte 2  |  byte 1  |
//	       |     0    |     0    | 00000000 | 00000??? |  if not a MARKER
//	                                               ^index=3 (from 0 to 15)
//	                                               321
//	    NOTE (marker and marker_index):
//	      If get a MARKER from 'in', marker=the low-byte of the MARKER
//	        and marker_index=9
//	      If marker_index=9 then index is always > 8, or HuffmanValue()
//	        will not be called
  jpeg.lossless.Decoder.prototype.getHuffmanValue = function (table, temp, index) {
    /*jslint bitwise: true */

    var code, input, mask;
    mask = 0xFFFF;

    if (index[0] < 8) {
      temp[0] <<= 8;
      input = this.stream.get8();
      if (input === 0xFF) {
        this.marker = this.stream.get8();
        if (this.marker !== 0) {
          this.markerIndex = 9;
        }
      }
      temp[0] |= input;
    } else {
      index[0] -= 8;
    }

    code = table[temp[0] >> index[0]];

    if ((code & jpeg.lossless.Decoder.MSB) !== 0) {
      if (this.markerIndex !== 0) {
        this.markerIndex = 0;
        return 0xFF00 | this.marker;
      }

      temp[0] &= (mask >> (16 - index[0]));
      temp[0] <<= 8;
      input = this.stream.get8();

      if (input === 0xFF) {
        this.marker = this.stream.get8();
        if (this.marker !== 0) {
          this.markerIndex = 9;
        }
      }

      temp[0] |= input;
      code = table[((code & 0xFF) * 256) + (temp[0] >> index[0])];
      index[0] += 8;
    }

    index[0] += 8 - (code >> 8);

    if (index[0] < 0) {
      throw new Error("index=" + index[0] + " temp=" + temp[0] + " code=" + code + " in HuffmanValue()");
    }

    if (index[0] < this.markerIndex) {
      this.markerIndex = 0;
      return 0xFF00 | this.marker;
    }

    temp[0] &= (mask >> (16 - index[0]));
    return code & 0xFF;
  };



  jpeg.lossless.Decoder.prototype.getn = function (PRED, n, temp, index) {
    /*jslint bitwise: true */

    var result, one, n_one, mask, input;
    one = 1;
    n_one = -1;
    mask = 0xFFFF;

    if (n === 0) {
      return 0;
    }

    if (n === 16) {
      if (PRED[0] >= 0) {
        return -32768;
      } else {
        return 32768;
      }
    }

    index[0] -= n;

    if (index[0] >= 0) {
      if ((index[0] < this.markerIndex) && !this.isLastPixel()) { // this was corrupting the last pixel in some cases
        this.markerIndex = 0;
        return (0xFF00 | this.marker) << 8;
      }

      result = temp[0] >> index[0];
      temp[0] &= (mask >> (16 - index[0]));
    } else {
      temp[0] <<= 8;
      input = this.stream.get8();

      if (input === 0xFF) {
        this.marker = this.stream.get8();
        if (this.marker !== 0) {
          this.markerIndex = 9;
        }
      }

      temp[0] |= input;
      index[0] += 8;

      if (index[0] < 0) {
        if (this.markerIndex !== 0) {
          this.markerIndex = 0;
          return (0xFF00 | this.marker) << 8;
        }

        temp[0] <<= 8;
        input = this.stream.get8();

        if (input === 0xFF) {
          this.marker = this.stream.get8();
          if (this.marker !== 0) {
            this.markerIndex = 9;
          }
        }

        temp[0] |= input;
        index[0] += 8;
      }

      if (index[0] < 0) {
        throw new Error("index=" + index[0] + " in getn()");
      }

      if (index[0] < this.markerIndex) {
        this.markerIndex = 0;
        return (0xFF00 | this.marker) << 8;
      }

      result = temp[0] >> index[0];
      temp[0] &= (mask >> (16 - index[0]));
    }

    if (result < (one << (n - 1))) {
      result += (n_one << n) + 1;
    }

    return result;
  };



  jpeg.lossless.Decoder.prototype.getPreviousX = function (compOffset) {
    /*jslint bitwise: true */

    if (this.xLoc > 0) {
      return this.getter((((this.yLoc * this.xDim) + this.xLoc) - 1), compOffset);
    } else if (this.yLoc > 0) {
      return this.getPreviousY(compOffset);
    } else {
      return (1 << (this.frame.precision - 1));
    }
  };



  jpeg.lossless.Decoder.prototype.getPreviousXY = function (compOffset) {
    /*jslint bitwise: true */

    if ((this.xLoc > 0) && (this.yLoc > 0)) {
      return this.getter(((((this.yLoc - 1) * this.xDim) + this.xLoc) - 1), compOffset);
    } else {
      return this.getPreviousY(compOffset);
    }
  };



  jpeg.lossless.Decoder.prototype.getPreviousY = function (compOffset) {
    /*jslint bitwise: true */

    if (this.yLoc > 0) {
      return this.getter((((this.yLoc - 1) * this.xDim) + this.xLoc), compOffset);
    } else {
      return this.getPreviousX(compOffset);
    }
  };



  jpeg.lossless.Decoder.prototype.isLastPixel = function () {
    return (this.xLoc === (this.xDim - 1)) && (this.yLoc === (this.yDim - 1));
  };



  jpeg.lossless.Decoder.prototype.outputSingle = function (PRED) {
    if ((this.xLoc < this.xDim) && (this.yLoc < this.yDim)) {
      this.setter((((this.yLoc * this.xDim) + this.xLoc)), PRED[0]);

      this.xLoc+=1;

      if (this.xLoc >= this.xDim) {
        this.yLoc+=1;
        this.xLoc = 0;
      }
    }
  };



  jpeg.lossless.Decoder.prototype.outputRGB = function (PRED) {
    var offset = ((this.yLoc * this.xDim) + this.xLoc);

    if ((this.xLoc < this.xDim) && (this.yLoc < this.yDim)) {
      this.setter(offset, PRED[0], 0);
      this.setter(offset, PRED[1], 1);
      this.setter(offset, PRED[2], 2);

      this.xLoc+=1;

      if (this.xLoc >= this.xDim) {
        this.yLoc+=1;
        this.xLoc = 0;
      }
    }
  };



  jpeg.lossless.Decoder.prototype.setValue16 = function (index, val) {
    this.outputData.setInt16(index * 2, val, true);
  };



  jpeg.lossless.Decoder.prototype.getValue16 = function (index) {
    return this.outputData.getInt16(index * 2, true);
  };



  jpeg.lossless.Decoder.prototype.setValue8 = function (index, val) {
    this.outputData.setInt8(index, val);
  };



  jpeg.lossless.Decoder.prototype.getValue8 = function (index) {
    return this.outputData.getInt8(index);
  };



  jpeg.lossless.Decoder.prototype.setValueRGB = function (index, val, compOffset) {
    this.outputData.setUint8(index * 3 + compOffset, val);
  };



  jpeg.lossless.Decoder.prototype.getValueRGB = function (index, compOffset) {
    return this.outputData.getUint8(index * 3 + compOffset);
  };



  jpeg.lossless.Decoder.prototype.readApp = function() {
    var count = 0, length = this.stream.get16();
    count += 2;

    while (count < length) {
      this.stream.get8();
      count+=1;
    }

    return length;
  };



  jpeg.lossless.Decoder.prototype.readComment = function () {
    var sb = "", count = 0, length;

    length = this.stream.get16();
    count += 2;

    while (count < length) {
      sb += this.stream.get8();
      count+=1;
    }

    return sb;
  };



  jpeg.lossless.Decoder.prototype.readNumber = function() {
    var Ld = this.stream.get16();

    if (Ld !== 4) {
      throw new Error("ERROR: Define number format throw new IOException [Ld!=4]");
    }

    return this.stream.get16();
  };



  /*** Exports ***/

  var moduleType = typeof module;
  if ((moduleType !== 'undefined') && module.exports) {
    module.exports = jpeg.lossless.Decoder;
  }

},{"./data-stream.js":2,"./frame-header.js":4,"./huffman-table.js":5,"./quantization-table.js":7,"./scan-header.js":9,"./utils.js":10}],4:[function(require,module,exports){
  /*
   * Copyright (C) 2015 Michael Martinez
   * Changes: Added support for selection values 2-7, fixed minor bugs &
   * warnings, split into multiple class files, and general clean up.
   *
   * 08-25-2015: Helmut Dersch agreed to a license change from LGPL to MIT.
   */

  /*
   * Copyright (C) Helmut Dersch
   *
   * Permission is hereby granted, free of charge, to any person obtaining a copy
   * of this software and associated documentation files (the "Software"), to deal
   * in the Software without restriction, including without limitation the rights
   * to use, copy, modify, merge, publish, distribute, sublicense, and/or sell
   * copies of the Software, and to permit persons to whom the Software is
   * furnished to do so, subject to the following conditions:

   * The above copyright notice and this permission notice shall be included in
   * all copies or substantial portions of the Software.

   * THE SOFTWARE IS PROVIDED "AS IS", WITHOUT WARRANTY OF ANY KIND, EXPRESS OR
   * IMPLIED, INCLUDING BUT NOT LIMITED TO THE WARRANTIES OF MERCHANTABILITY,
   * FITNESS FOR A PARTICULAR PURPOSE AND NONINFRINGEMENT. IN NO EVENT SHALL THE
   * AUTHORS OR COPYRIGHT HOLDERS BE LIABLE FOR ANY CLAIM, DAMAGES OR OTHER
   * LIABILITY, WHETHER IN AN ACTION OF CONTRACT, TORT OR OTHERWISE, ARISING FROM,
   * OUT OF OR IN CONNECTION WITH THE SOFTWARE OR THE USE OR OTHER DEALINGS IN
   * THE SOFTWARE.
   */

  /*jslint browser: true, node: true */
  /*global require, module */

  "use strict";

  /*** Imports ***/
  var jpeg = jpeg || {};
  jpeg.lossless = jpeg.lossless || {};
  jpeg.lossless.ComponentSpec = jpeg.lossless.ComponentSpec || ((typeof require !== 'undefined') ? require('./component-spec.js') : null);
  jpeg.lossless.DataStream = jpeg.lossless.DataStream || ((typeof require !== 'undefined') ? require('./data-stream.js') : null);


  /*** Constructor ***/
  jpeg.lossless.FrameHeader = jpeg.lossless.FrameHeader || function () {
    this.components = []; // Components
    this.dimX = 0; // Number of samples per line
    this.dimY = 0; // Number of lines
    this.numComp = 0; // Number of component in the frame
    this.precision = 0; // Sample Precision (from the original image)
  };



  /*** Prototype Methods ***/

  jpeg.lossless.FrameHeader.prototype.read = function (data) {
    /*jslint bitwise: true */

    var count = 0, length, i, c, temp;

    length = data.get16();
    count += 2;

    this.precision = data.get8();
    count+=1;

    this.dimY = data.get16();
    count += 2;

    this.dimX = data.get16();
    count += 2;

    this.numComp = data.get8();
    count+=1;
    for (i = 1; i <= this.numComp; i+=1) {
      if (count > length) {
        throw new Error("ERROR: frame format error");
      }

      c = data.get8();
      count+=1;

      if (count >= length) {
        throw new Error("ERROR: frame format error [c>=Lf]");
      }

      temp = data.get8();
      count+=1;

      if (!this.components[c]) {
        this.components[c] = new jpeg.lossless.ComponentSpec();
      }

      this.components[c].hSamp = temp >> 4;
      this.components[c].vSamp = temp & 0x0F;
      this.components[c].quantTableSel = data.get8();
      count+=1;
    }

    if (count !== length) {
      throw new Error("ERROR: frame format error [Lf!=count]");
    }

    return 1;
  };


  /*** Exports ***/

  var moduleType = typeof module;
  if ((moduleType !== 'undefined') && module.exports) {
    module.exports = jpeg.lossless.FrameHeader;
  }

},{"./component-spec.js":1,"./data-stream.js":2}],5:[function(require,module,exports){
  /*
   * Copyright (C) 2015 Michael Martinez
   * Changes: Added support for selection values 2-7, fixed minor bugs &
   * warnings, split into multiple class files, and general clean up.
   *
   * 08-25-2015: Helmut Dersch agreed to a license change from LGPL to MIT.
   */

  /*
   * Copyright (C) Helmut Dersch
   *
   * Permission is hereby granted, free of charge, to any person obtaining a copy
   * of this software and associated documentation files (the "Software"), to deal
   * in the Software without restriction, including without limitation the rights
   * to use, copy, modify, merge, publish, distribute, sublicense, and/or sell
   * copies of the Software, and to permit persons to whom the Software is
   * furnished to do so, subject to the following conditions:

   * The above copyright notice and this permission notice shall be included in
   * all copies or substantial portions of the Software.

   * THE SOFTWARE IS PROVIDED "AS IS", WITHOUT WARRANTY OF ANY KIND, EXPRESS OR
   * IMPLIED, INCLUDING BUT NOT LIMITED TO THE WARRANTIES OF MERCHANTABILITY,
   * FITNESS FOR A PARTICULAR PURPOSE AND NONINFRINGEMENT. IN NO EVENT SHALL THE
   * AUTHORS OR COPYRIGHT HOLDERS BE LIABLE FOR ANY CLAIM, DAMAGES OR OTHER
   * LIABILITY, WHETHER IN AN ACTION OF CONTRACT, TORT OR OTHERWISE, ARISING FROM,
   * OUT OF OR IN CONNECTION WITH THE SOFTWARE OR THE USE OR OTHER DEALINGS IN
   * THE SOFTWARE.
   */

  /*jslint browser: true, node: true */
  /*global require, module */

  "use strict";

  /*** Imports ***/
  var jpeg = jpeg || {};
  jpeg.lossless = jpeg.lossless || {};
  jpeg.lossless.DataStream = jpeg.lossless.DataStream || ((typeof require !== 'undefined') ? require('./data-stream.js') : null);
  jpeg.lossless.Utils = jpeg.lossless.Utils || ((typeof require !== 'undefined') ? require('./utils.js') : null);


  /*** Constructor ***/
  jpeg.lossless.HuffmanTable = jpeg.lossless.HuffmanTable || function () {
    this.l = jpeg.lossless.Utils.createArray(4, 2, 16);
    this.th = [];
    this.v = jpeg.lossless.Utils.createArray(4, 2, 16, 200);
    this.tc = jpeg.lossless.Utils.createArray(4, 2);

    this.tc[0][0] = 0;
    this.tc[1][0] = 0;
    this.tc[2][0] = 0;
    this.tc[3][0] = 0;
    this.tc[0][1] = 0;
    this.tc[1][1] = 0;
    this.tc[2][1] = 0;
    this.tc[3][1] = 0;
    this.th[0] = 0;
    this.th[1] = 0;
    this.th[2] = 0;
    this.th[3] = 0;
  };



  /*** Static Pseudo-constants ***/

  jpeg.lossless.HuffmanTable.MSB = 0x80000000;


  /*** Prototype Methods ***/

  jpeg.lossless.HuffmanTable.prototype.read = function(data, HuffTab) {
    /*jslint bitwise: true */

    var count = 0, length, temp, t, c, i, j;

    length = data.get16();
    count += 2;

    while (count < length) {
      temp = data.get8();
      count+=1;
      t = temp & 0x0F;
      if (t > 3) {
        throw new Error("ERROR: Huffman table ID > 3");
      }

      c = temp >> 4;
      if (c > 2) {
        throw new Error("ERROR: Huffman table [Table class > 2 ]");
      }

      this.th[t] = 1;
      this.tc[t][c] = 1;

      for (i = 0; i < 16; i+=1) {
        this.l[t][c][i] = data.get8();
        count+=1;
      }

      for (i = 0; i < 16; i+=1) {
        for (j = 0; j < this.l[t][c][i]; j+=1) {
          if (count > length) {
            throw new Error("ERROR: Huffman table format error [count>Lh]");
          }

          this.v[t][c][i][j] = data.get8();
          count+=1;
        }
      }
    }

    if (count !== length) {
      throw new Error("ERROR: Huffman table format error [count!=Lf]");
    }

    for (i = 0; i < 4; i+=1) {
      for (j = 0; j < 2; j+=1) {
        if (this.tc[i][j] !== 0) {
          this.buildHuffTable(HuffTab[i][j], this.l[i][j], this.v[i][j]);
        }
      }
    }

    return 1;
  };



//	Build_HuffTab()
//	Parameter:  t       table ID
//	            c       table class ( 0 for DC, 1 for AC )
//	            L[i]    # of codewords which length is i
//	            V[i][j] Huffman Value (length=i)
//	Effect:
//	    build up HuffTab[t][c] using L and V.
  jpeg.lossless.HuffmanTable.prototype.buildHuffTable = function(tab, L, V) {
    /*jslint bitwise: true */

    var currentTable, temp, k, i, j, n;
    temp = 256;
    k = 0;

    for (i = 0; i < 8; i+=1) { // i+1 is Code length
      for (j = 0; j < L[i]; j+=1) {
        for (n = 0; n < (temp >> (i + 1)); n+=1) {
          tab[k] = V[i][j] | ((i + 1) << 8);
          k+=1;
        }
      }
    }

    for (i = 1; k < 256; i+=1, k+=1) {
      tab[k] = i | jpeg.lossless.HuffmanTable.MSB;
    }

    currentTable = 1;
    k = 0;

    for (i = 8; i < 16; i+=1) { // i+1 is Code length
      for (j = 0; j < L[i]; j+=1) {
        for (n = 0; n < (temp >> (i - 7)); n+=1) {
          tab[(currentTable * 256) + k] = V[i][j] | ((i + 1) << 8);
          k+=1;
        }

        if (k >= 256) {
          if (k > 256) {
            throw new Error("ERROR: Huffman table error(1)!");
          }

          k = 0;
          currentTable+=1;
        }
      }
    }
  };


  /*** Exports ***/

  var moduleType = typeof module;
  if ((moduleType !== 'undefined') && module.exports) {
    module.exports = jpeg.lossless.HuffmanTable;
  }

},{"./data-stream.js":2,"./utils.js":10}],6:[function(require,module,exports){
  /*jslint browser: true, node: true */
  /*global require, module */

  "use strict";

  /*** Imports ***/
  var jpeg = jpeg || {};
  jpeg.lossless = jpeg.lossless || {};
  jpeg.lossless.ComponentSpec = jpeg.lossless.ComponentSpec || ((typeof require !== 'undefined') ? require('./component-spec.js') : null);
  jpeg.lossless.DataStream = jpeg.lossless.DataStream || ((typeof require !== 'undefined') ? require('./data-stream.js') : null);
  jpeg.lossless.Decoder = jpeg.lossless.Decoder || ((typeof require !== 'undefined') ? require('./decoder.js') : null);
  jpeg.lossless.FrameHeader = jpeg.lossless.FrameHeader || ((typeof require !== 'undefined') ? require('./frame-header.js') : null);
  jpeg.lossless.HuffmanTable = jpeg.lossless.HuffmanTable || ((typeof require !== 'undefined') ? require('./huffman-table.js') : null);
  jpeg.lossless.QuantizationTable = jpeg.lossless.QuantizationTable || ((typeof require !== 'undefined') ? require('./quantization-table.js') : null);
  jpeg.lossless.ScanComponent = jpeg.lossless.ScanComponent || ((typeof require !== 'undefined') ? require('./scan-component.js') : null);
  jpeg.lossless.ScanHeader = jpeg.lossless.ScanHeader || ((typeof require !== 'undefined') ? require('./scan-header.js') : null);
  jpeg.lossless.Utils = jpeg.lossless.Utils || ((typeof require !== 'undefined') ? require('./utils.js') : null);


  /*** Exports ***/
  var moduleType = typeof module;
  if ((moduleType !== 'undefined') && module.exports) {
    module.exports = jpeg;
  }

},{"./component-spec.js":1,"./data-stream.js":2,"./decoder.js":3,"./frame-header.js":4,"./huffman-table.js":5,"./quantization-table.js":7,"./scan-component.js":8,"./scan-header.js":9,"./utils.js":10}],7:[function(require,module,exports){
  /*
   * Copyright (C) 2015 Michael Martinez
   * Changes: Added support for selection values 2-7, fixed minor bugs &
   * warnings, split into multiple class files, and general clean up.
   *
   * 08-25-2015: Helmut Dersch agreed to a license change from LGPL to MIT.
   */

  /*
   * Copyright (C) Helmut Dersch
   *
   * Permission is hereby granted, free of charge, to any person obtaining a copy
   * of this software and associated documentation files (the "Software"), to deal
   * in the Software without restriction, including without limitation the rights
   * to use, copy, modify, merge, publish, distribute, sublicense, and/or sell
   * copies of the Software, and to permit persons to whom the Software is
   * furnished to do so, subject to the following conditions:

   * The above copyright notice and this permission notice shall be included in
   * all copies or substantial portions of the Software.

   * THE SOFTWARE IS PROVIDED "AS IS", WITHOUT WARRANTY OF ANY KIND, EXPRESS OR
   * IMPLIED, INCLUDING BUT NOT LIMITED TO THE WARRANTIES OF MERCHANTABILITY,
   * FITNESS FOR A PARTICULAR PURPOSE AND NONINFRINGEMENT. IN NO EVENT SHALL THE
   * AUTHORS OR COPYRIGHT HOLDERS BE LIABLE FOR ANY CLAIM, DAMAGES OR OTHER
   * LIABILITY, WHETHER IN AN ACTION OF CONTRACT, TORT OR OTHERWISE, ARISING FROM,
   * OUT OF OR IN CONNECTION WITH THE SOFTWARE OR THE USE OR OTHER DEALINGS IN
   * THE SOFTWARE.
   */

  /*jslint browser: true, node: true */
  /*global require, module */

  "use strict";

  /*** Imports ***/
  var jpeg = jpeg || {};
  jpeg.lossless = jpeg.lossless || {};
  jpeg.lossless.DataStream = jpeg.lossless.DataStream || ((typeof require !== 'undefined') ? require('./data-stream.js') : null);
  jpeg.lossless.Utils = jpeg.lossless.Utils || ((typeof require !== 'undefined') ? require('./utils.js') : null);


  /*** Constructor ***/
  jpeg.lossless.QuantizationTable = jpeg.lossless.QuantizationTable || function () {
    this.precision = []; // Quantization precision 8 or 16
    this.tq = []; // 1: this table is presented
    this.quantTables = jpeg.lossless.Utils.createArray(4, 64); // Tables

    this.tq[0] = 0;
    this.tq[1] = 0;
    this.tq[2] = 0;
    this.tq[3] = 0;
  };



  /*** Static Methods ***/

  jpeg.lossless.QuantizationTable.enhanceQuantizationTable = function(qtab, table) {
    /*jslint bitwise: true */

    var i;

    for (i = 0; i < 8; i+=1) {
      qtab[table[(0 * 8) + i]] *= 90;
      qtab[table[(4 * 8) + i]] *= 90;
      qtab[table[(2 * 8) + i]] *= 118;
      qtab[table[(6 * 8) + i]] *= 49;
      qtab[table[(5 * 8) + i]] *= 71;
      qtab[table[(1 * 8) + i]] *= 126;
      qtab[table[(7 * 8) + i]] *= 25;
      qtab[table[(3 * 8) + i]] *= 106;
    }

    for (i = 0; i < 8; i+=1) {
      qtab[table[0 + (8 * i)]] *= 90;
      qtab[table[4 + (8 * i)]] *= 90;
      qtab[table[2 + (8 * i)]] *= 118;
      qtab[table[6 + (8 * i)]] *= 49;
      qtab[table[5 + (8 * i)]] *= 71;
      qtab[table[1 + (8 * i)]] *= 126;
      qtab[table[7 + (8 * i)]] *= 25;
      qtab[table[3 + (8 * i)]] *= 106;
    }

    for (i = 0; i < 64; i+=1) {
      qtab[i] >>= 6;
    }
  };


  /*** Prototype Methods ***/

  jpeg.lossless.QuantizationTable.prototype.read = function (data, table) {
    /*jslint bitwise: true */

    var count = 0, length, temp, t, i;

    length = data.get16();
    count += 2;

    while (count < length) {
      temp = data.get8();
      count+=1;
      t = temp & 0x0F;

      if (t > 3) {
        throw new Error("ERROR: Quantization table ID > 3");
      }

      this.precision[t] = temp >> 4;

      if (this.precision[t] === 0) {
        this.precision[t] = 8;
      } else if (this.precision[t] === 1) {
        this.precision[t] = 16;
      } else {
        throw new Error("ERROR: Quantization table precision error");
      }

      this.tq[t] = 1;

      if (this.precision[t] === 8) {
        for (i = 0; i < 64; i+=1) {
          if (count > length) {
            throw new Error("ERROR: Quantization table format error");
          }

          this.quantTables[t][i] = data.get8();
          count+=1;
        }

        jpeg.lossless.QuantizationTable.enhanceQuantizationTable(this.quantTables[t], table);
      } else {
        for (i = 0; i < 64; i+=1) {
          if (count > length) {
            throw new Error("ERROR: Quantization table format error");
          }

          this.quantTables[t][i] = data.get16();
          count += 2;
        }

        jpeg.lossless.QuantizationTable.enhanceQuantizationTable(this.quantTables[t], table);
      }
    }

    if (count !== length) {
      throw new Error("ERROR: Quantization table error [count!=Lq]");
    }

    return 1;
  };



  /*** Exports ***/

  var moduleType = typeof module;
  if ((moduleType !== 'undefined') && module.exports) {
    module.exports = jpeg.lossless.QuantizationTable;
  }

},{"./data-stream.js":2,"./utils.js":10}],8:[function(require,module,exports){
  /*
   * Copyright (C) 2015 Michael Martinez
   * Changes: Added support for selection values 2-7, fixed minor bugs &
   * warnings, split into multiple class files, and general clean up.
   *
   * 08-25-2015: Helmut Dersch agreed to a license change from LGPL to MIT.
   */

  /*
   * Copyright (C) Helmut Dersch
   *
   * Permission is hereby granted, free of charge, to any person obtaining a copy
   * of this software and associated documentation files (the "Software"), to deal
   * in the Software without restriction, including without limitation the rights
   * to use, copy, modify, merge, publish, distribute, sublicense, and/or sell
   * copies of the Software, and to permit persons to whom the Software is
   * furnished to do so, subject to the following conditions:

   * The above copyright notice and this permission notice shall be included in
   * all copies or substantial portions of the Software.

   * THE SOFTWARE IS PROVIDED "AS IS", WITHOUT WARRANTY OF ANY KIND, EXPRESS OR
   * IMPLIED, INCLUDING BUT NOT LIMITED TO THE WARRANTIES OF MERCHANTABILITY,
   * FITNESS FOR A PARTICULAR PURPOSE AND NONINFRINGEMENT. IN NO EVENT SHALL THE
   * AUTHORS OR COPYRIGHT HOLDERS BE LIABLE FOR ANY CLAIM, DAMAGES OR OTHER
   * LIABILITY, WHETHER IN AN ACTION OF CONTRACT, TORT OR OTHERWISE, ARISING FROM,
   * OUT OF OR IN CONNECTION WITH THE SOFTWARE OR THE USE OR OTHER DEALINGS IN
   * THE SOFTWARE.
   */

  /*jslint browser: true, node: true */
  /*global require, module */

  "use strict";

  /*** Imports ***/
  var jpeg = jpeg || {};
  jpeg.lossless = jpeg.lossless || {};


  /*** Constructor ***/
  jpeg.lossless.ScanComponent = jpeg.lossless.ScanComponent || function () {
    this.acTabSel = 0; // AC table selector
    this.dcTabSel = 0; // DC table selector
    this.scanCompSel = 0; // Scan component selector
  };



  /*** Exports ***/

  var moduleType = typeof module;
  if ((moduleType !== 'undefined') && module.exports) {
    module.exports = jpeg.lossless.ScanComponent;
  }

},{}],9:[function(require,module,exports){
  /*
   * Copyright (C) 2015 Michael Martinez
   * Changes: Added support for selection values 2-7, fixed minor bugs &
   * warnings, split into multiple class files, and general clean up.
   *
   * 08-25-2015: Helmut Dersch agreed to a license change from LGPL to MIT.
   */

  /*
   * Copyright (C) Helmut Dersch
   *
   * Permission is hereby granted, free of charge, to any person obtaining a copy
   * of this software and associated documentation files (the "Software"), to deal
   * in the Software without restriction, including without limitation the rights
   * to use, copy, modify, merge, publish, distribute, sublicense, and/or sell
   * copies of the Software, and to permit persons to whom the Software is
   * furnished to do so, subject to the following conditions:

   * The above copyright notice and this permission notice shall be included in
   * all copies or substantial portions of the Software.

   * THE SOFTWARE IS PROVIDED "AS IS", WITHOUT WARRANTY OF ANY KIND, EXPRESS OR
   * IMPLIED, INCLUDING BUT NOT LIMITED TO THE WARRANTIES OF MERCHANTABILITY,
   * FITNESS FOR A PARTICULAR PURPOSE AND NONINFRINGEMENT. IN NO EVENT SHALL THE
   * AUTHORS OR COPYRIGHT HOLDERS BE LIABLE FOR ANY CLAIM, DAMAGES OR OTHER
   * LIABILITY, WHETHER IN AN ACTION OF CONTRACT, TORT OR OTHERWISE, ARISING FROM,
   * OUT OF OR IN CONNECTION WITH THE SOFTWARE OR THE USE OR OTHER DEALINGS IN
   * THE SOFTWARE.
   */

  /*jslint browser: true, node: true */
  /*global require, module */

  "use strict";

  /*** Imports ***/
  var jpeg = jpeg || {};
  jpeg.lossless = jpeg.lossless || {};
  jpeg.lossless.DataStream = jpeg.lossless.DataStream || ((typeof require !== 'undefined') ? require('./data-stream.js') : null);
  jpeg.lossless.ScanComponent = jpeg.lossless.ScanComponent || ((typeof require !== 'undefined') ? require('./scan-component.js') : null);


  /*** Constructor ***/
  jpeg.lossless.ScanHeader = jpeg.lossless.ScanHeader || function () {
    this.ah = 0;
    this.al = 0;
    this.numComp = 0; // Number of components in the scan
    this.selection = 0; // Start of spectral or predictor selection
    this.spectralEnd = 0; // End of spectral selection
    this.components = [];
  };


  /*** Prototype Methods ***/

  jpeg.lossless.ScanHeader.prototype.read = function(data) {
    /*jslint bitwise: true */

    var count = 0, length, i, temp;

    length = data.get16();
    count += 2;

    this.numComp = data.get8();
    count+=1;

    for (i = 0; i < this.numComp; i+=1) {
      this.components[i] = new jpeg.lossless.ScanComponent();

      if (count > length) {
        throw new Error("ERROR: scan header format error");
      }

      this.components[i].scanCompSel = data.get8();
      count+=1;

      temp = data.get8();
      count+=1;

      this.components[i].dcTabSel = (temp >> 4);
      this.components[i].acTabSel = (temp & 0x0F);
    }

    this.selection = data.get8();
    count+=1;

    this.spectralEnd = data.get8();
    count+=1;

    temp = data.get8();
    this.ah = (temp >> 4);
    this.al = (temp & 0x0F);
    count+=1;

    if (count !== length) {
      throw new Error("ERROR: scan header format error [count!=Ns]");
    }

    return 1;
  };



  /*** Exports ***/

  var moduleType = typeof module;
  if ((moduleType !== 'undefined') && module.exports) {
    module.exports = jpeg.lossless.ScanHeader;
  }

},{"./data-stream.js":2,"./scan-component.js":8}],10:[function(require,module,exports){
  /*
   * Copyright (C) 2015 Michael Martinez
   * Changes: Added support for selection values 2-7, fixed minor bugs &
   * warnings, split into multiple class files, and general clean up.
   *
   * 08-25-2015: Helmut Dersch agreed to a license change from LGPL to MIT.
   */

  /*
   * Copyright (C) Helmut Dersch
   *
   * Permission is hereby granted, free of charge, to any person obtaining a copy
   * of this software and associated documentation files (the "Software"), to deal
   * in the Software without restriction, including without limitation the rights
   * to use, copy, modify, merge, publish, distribute, sublicense, and/or sell
   * copies of the Software, and to permit persons to whom the Software is
   * furnished to do so, subject to the following conditions:

   * The above copyright notice and this permission notice shall be included in
   * all copies or substantial portions of the Software.

   * THE SOFTWARE IS PROVIDED "AS IS", WITHOUT WARRANTY OF ANY KIND, EXPRESS OR
   * IMPLIED, INCLUDING BUT NOT LIMITED TO THE WARRANTIES OF MERCHANTABILITY,
   * FITNESS FOR A PARTICULAR PURPOSE AND NONINFRINGEMENT. IN NO EVENT SHALL THE
   * AUTHORS OR COPYRIGHT HOLDERS BE LIABLE FOR ANY CLAIM, DAMAGES OR OTHER
   * LIABILITY, WHETHER IN AN ACTION OF CONTRACT, TORT OR OTHERWISE, ARISING FROM,
   * OUT OF OR IN CONNECTION WITH THE SOFTWARE OR THE USE OR OTHER DEALINGS IN
   * THE SOFTWARE.
   */

  /*jslint browser: true, node: true */
  /*global require, module */

  "use strict";

  /*** Imports ***/
  var jpeg = jpeg || {};
  jpeg.lossless = jpeg.lossless || {};


  /*** Constructor ***/
  jpeg.lossless.Utils = jpeg.lossless.Utils || {};


  /*** Static methods ***/

// http://stackoverflow.com/questions/966225/how-can-i-create-a-two-dimensional-array-in-javascript
  jpeg.lossless.Utils.createArray = function (length) {
    var arr = new Array(length || 0),
      i = length;

    if (arguments.length > 1) {
      var args = Array.prototype.slice.call(arguments, 1);
      while(i--) arr[length-1 - i] = jpeg.lossless.Utils.createArray.apply(this, args);
    }

    return arr;
  };


  /*** Exports ***/

  var moduleType = typeof module;
  if ((moduleType !== 'undefined') && module.exports) {
    module.exports = jpeg.lossless.Utils;
  }

},{}]},{},[6])(6)
});
(function ($, cornerstone, cornerstoneWADOImageLoader) {

  "use strict";
  function extractUncompressedPixels(dataSet, frame)
  {
    var pixelFormat = cornerstoneWADOImageLoader.getPixelFormat(dataSet);
    var pixelDataElement = dataSet.elements.x7fe00010;
    var height = dataSet.uint16('x00280010');
    var width = dataSet.uint16('x00280011');
    var samplesPerPixel = dataSet.uint16('x00280002');
    var pixelDataOffset = pixelDataElement.dataOffset;
    var numPixels = width * height * samplesPerPixel;
    // Note - we may want to sanity check the rows * columns * bitsAllocated * samplesPerPixel against the buffer size

    var frameOffset = 0;
    if(pixelFormat === 1) {
      frameOffset = pixelDataOffset + frame * numPixels;
      return new Uint8Array(dataSet.byteArray.buffer, frameOffset, numPixels);
    }
    else if(pixelFormat === 2) {
      frameOffset = pixelDataOffset + frame * numPixels * 2;
      return new Uint16Array(dataSet.byteArray.buffer, frameOffset, numPixels);
    }
    else if(pixelFormat === 3) {
      frameOffset = pixelDataOffset + frame * numPixels * 2;
      return new Int16Array(dataSet.byteArray.buffer, frameOffset, numPixels);
    }
  }

  cornerstoneWADOImageLoader.extractUncompressedPixels = extractUncompressedPixels;
}($, cornerstone, cornerstoneWADOImageLoader));
(function (cornerstoneWADOImageLoader) {

  "use strict";

  function getMinMax(storedPixelData)
  {
    // we always calculate the min max values since they are not always
    // present in DICOM and we don't want to trust them anyway as cornerstone
    // depends on us providing reliable values for these
    var min = 65535;
    var max = -32768;
    var numPixels = storedPixelData.length;
    var pixelData = storedPixelData;
    for(var index = 0; index < numPixels; index++) {
      var spv = pixelData[index];
      // TODO: test to see if it is faster to use conditional here rather than calling min/max functions
      min = Math.min(min, spv);
      max = Math.max(max, spv);
    }

    return {
      min: min,
      max: max
    };
  }

  // module exports
  cornerstoneWADOImageLoader.getMinMax = getMinMax;

}(cornerstoneWADOImageLoader));


(function (cornerstoneWADOImageLoader) {

  "use strict";

  function getPixelFormat(dataSet) {
    var pixelRepresentation = dataSet.uint16('x00280103');
    var bitsAllocated = dataSet.uint16('x00280100');
    if(pixelRepresentation === 0 && bitsAllocated === 8) {
      return 1; // unsigned 8 bit
    } else if(pixelRepresentation === 0 && bitsAllocated === 16) {
      return 2; // unsigned 16 bit
    } else if(pixelRepresentation === 1 && bitsAllocated === 16) {
      return 3; // signed 16 bit data
    }
  }


  // module exports
  cornerstoneWADOImageLoader.getPixelFormat = getPixelFormat;

}(cornerstoneWADOImageLoader));
(function (cornerstoneWADOImageLoader) {

    "use strict";

    function getPixelSpacing(dataSet)
    {
        // NOTE - these are not required for all SOP Classes
        // so we return them as undefined.  We also do not
        // deal with the complexity associated with projection
        // radiographs here and leave that to a higher layer
        var pixelSpacing = dataSet.string('x00280030');
        if(pixelSpacing && pixelSpacing.length > 0) {
            var split = pixelSpacing.split('\\');
            return {
                row: parseFloat(split[0]),
                column: parseFloat(split[1])
            };
        }
        else {
            return {
                row: undefined,
                column: undefined
            };
        }
    }
    // module exports
    cornerstoneWADOImageLoader.getPixelSpacing = getPixelSpacing;
}(cornerstoneWADOImageLoader));
(function (cornerstoneWADOImageLoader) {

    "use strict";

    function getRescaleSlopeAndIntercept(dataSet)
    {
        // NOTE - we default these to an identity transform since modality LUT
        // module is not required for all SOP Classes
        var result = {
            intercept : 0.0,
            slope: 1.0
        };

        if(dataSet.elements.x00281052 && dataSet.elements.x00281053) {
          result.intercept = dataSet.floatString('x00281052');
          result.slope = dataSet.floatString('x00281053');
        }

        return result;
    }

    // module exports
    cornerstoneWADOImageLoader.getRescaleSlopeAndIntercept = getRescaleSlopeAndIntercept;
}(cornerstoneWADOImageLoader));
(function (cornerstoneWADOImageLoader) {

    "use strict";

    function getWindowWidthAndCenter(dataSet)
    {
        // NOTE - Default these to undefined since they may not be present as
        // they are not present or required for all sop classes.  We leave it up
        // to a higher layer to determine reasonable default values for these
        // if they are not provided.  We also use the first ww/wc values if
        // there are multiple and again leave it up the higher levels to deal with
        // this
        var result = {
            windowCenter : undefined,
            windowWidth: undefined
        };

        if(dataSet.elements.x00281050 && dataSet.elements.x00281051) {
          result.windowCenter = dataSet.floatString('x00281050');
          result.windowWidth = dataSet.floatString('x00281051');
        }

        return result;
    }

    // module exports
    cornerstoneWADOImageLoader.getWindowWidthAndCenter = getWindowWidthAndCenter;
}(cornerstoneWADOImageLoader));

(function ($, cornerstone, cornerstoneWADOImageLoader) {

  "use strict";

  function loadImage(imageId) {
    // create a deferred object
    var deferred = $.Deferred();

    // build a url by parsing out the url scheme and frame index from the imageId
    var firstColonIndex = imageId.indexOf(':');
    var url = imageId.substring(firstColonIndex + 1);
    var frameIndex = url.indexOf('frame=');
    var frame;
    if(frameIndex !== -1) {
      var frameStr = url.substr(frameIndex + 6);
      frame = parseInt(frameStr);
      url = url.substr(0, frameIndex-1);
    }

    // if multiframe and cached, use the cached data set to extract the frame
    if(frame !== undefined &&
      cornerstoneWADOImageLoader.internal.multiFrameCacheHack.hasOwnProperty(url))
    {
      var dataSet = cornerstoneWADOImageLoader.internal.multiFrameCacheHack[url];
      var imagePromise = cornerstoneWADOImageLoader.createImageObject(dataSet, imageId, frame);
      imagePromise.then(function(image) {
        deferred.resolve(image);
      }, function(error) {
        deferred.reject(error);
      });
      return deferred;
    }

    var fileIndex = parseInt(url);
    var file = cornerstoneWADOImageLoader.fileManager.get(fileIndex);
    if(file === undefined) {
      deferred.reject('unknown file index ' + url);
      return deferred;
    }


    var fileReader = new FileReader();
    fileReader.onload = function(e) {
      // Parse the DICOM File
      var dicomPart10AsArrayBuffer = e.target.result;
      var byteArray = new Uint8Array(dicomPart10AsArrayBuffer);
      var dataSet = dicomParser.parseDicom(byteArray);

      // if multiframe, cache the parsed data set to speed up subsequent
      // requests for the other frames
      if(frame !== undefined) {
        var dataSet = cornerstoneWADOImageLoader.internal.multiFrameCacheHack[url];
        var imagePromise = cornerstoneWADOImageLoader.createImageObject(dataSet, imageId, frame);
        imagePromise.then(function(image) {
          deferred.resolve(image);
        }, function(error) {
          deferred.reject(error);
        });
        return deferred;
      }

      var imagePromise = cornerstoneWADOImageLoader.createImageObject(dataSet, imageId, frame);
      imagePromise.then(function(image) {
        deferred.resolve(image);
      }, function() {
        deferred.reject();
      });
    };
    fileReader.readAsArrayBuffer(file);

    return deferred;
  }

  // registery dicomweb and wadouri image loader prefixes
  cornerstone.registerImageLoader('dicomfile', loadImage);

}($, cornerstone, cornerstoneWADOImageLoader));
/**
 */
(function (cornerstoneWADOImageLoader) {

  "use strict";

  var files = [];

  function add(file) {
    var fileIndex =  files.push(file);
    return 'dicomfile:' + (fileIndex - 1);
  }

  function get(index) {
    return files[index];
  }

  function remove(index) {
    files[index] = undefined;
  }

  function purge() {
    files = [];
  }

  // module exports
<<<<<<< HEAD
  cornerstoneWADOImageLoader.fileManager = {
    add : add,
    get : get,
    remove:remove,
    purge: purge
  };
=======
  cornerstoneWADOImageLoader.version = '0.7.2';
>>>>>>> 62a8d28f

}(cornerstoneWADOImageLoader));
(function (cornerstoneWADOImageLoader) {

  function checkToken(token, data, dataOffset) {

    if(dataOffset + token.length > data.length) {
      //console.log('dataOffset >> ', dataOffset);
      return false;
    }

    var endIndex = dataOffset;

    for(var i = 0; i < token.length; i++) {
      if(token[i] !== data[endIndex++]) {
        if(endIndex > 520000) {
          //console.log('token=',uint8ArrayToString(token));
          //console.log('data=', uint8ArrayToString(data, dataOffset, endIndex-dataOffset));
          //console.log('miss at %d %s dataOffset=%d', i, String.fromCharCode(data[endIndex]), endIndex);
          //console.log('miss at %d %s dataOffset=%d', i, String.fromCharCode(token[endIndex]), endIndex);
        }
        return false;
      }
    }
    return true;
  }

  function stringToUint8Array(str) {
    var uint=new Uint8Array(str.length);
    for(var i=0,j=str.length;i<j;i++){
      uint[i]=str.charCodeAt(i);
    }
    return uint;
  }

  function findIndexOfString(data, str, offset) {

    offset = offset || 0;

    var token = stringToUint8Array(str);

    for(var i=offset; i < data.length; i++) {
      if(token[0] === data[i]) {
        //console.log('match @', i);
        if(checkToken(token, data, i)) {
          return i;
        }
      }
    }
    return -1;
  }
  cornerstoneWADOImageLoader.internal.findIndexOfString = findIndexOfString;

}(cornerstoneWADOImageLoader));
(function (cornerstoneWADOImageLoader) {

  "use strict";

  function findBoundary(header) {
    for(var i=0; i < header.length; i++) {
      if(header[i].substr(0,2) === '--') {
        return header[i];
      }
    }
    return undefined;
  }

  function findContentType(header) {
    for(var i=0; i < header.length; i++) {
      if(header[i].substr(0,13) === 'Content-Type:') {
        return header[i].substr(13).trim();
      }
    }
    return undefined;
  }

  function uint8ArrayToString(data, offset, length) {
    offset = offset || 0;
    length = length || data.length - offset;
    var str = "";
    for(var i=offset; i < offset + length; i++) {
      str += String.fromCharCode(data[i]);
    }
    return str;
  };

  cornerstoneWADOImageLoader.internal.getImageFrame = function(uri, mediaType) {
    mediaType = mediaType || 'application/octet-stream';

    var deferred = $.Deferred();

    var xhr = new XMLHttpRequest();
    xhr.responseType = "arraybuffer";
    xhr.open("get", uri, true);
    xhr.setRequestHeader('Accept', 'multipart/related;type=' + mediaType);
    xhr.onreadystatechange = function (oEvent) {
      // TODO: consider sending out progress messages here as we receive the pixel data
      if (xhr.readyState === 4) {
        if (xhr.status === 200) {
          // request succeeded, Parse the multi-part mime response
          var imageFrameAsArrayBuffer = xhr.response;
          var response = new Uint8Array(xhr.response);
          // First look for the multipart mime header
          var tokenIndex = cornerstoneWADOImageLoader.internal.findIndexOfString(response, '\n\r\n');
          if(tokenIndex === -1) {
            deferred.reject('invalid response - no multipart mime header');
          }
          var header = uint8ArrayToString(response, 0, tokenIndex);
          // Now find the boundary  marker
          var split = header.split('\r\n');
          var boundary = findBoundary(split);
          if(!boundary) {
            deferred.reject('invalid response - no boundary marker')
          }
          var offset = tokenIndex + 4; // skip over the \n\r\n

          // find the terminal boundary marker
          var endIndex = cornerstoneWADOImageLoader.internal.findIndexOfString(response, boundary, offset);
          if(endIndex === -1) {
            deferred.reject('invalid response - terminating boundary not found');
          }
          // return the info for this pixel data
          var length = endIndex - offset - 1;
          deferred.resolve({
            contentType: findContentType(split),
            arrayBuffer: imageFrameAsArrayBuffer,
            offset: offset,
            length: length
          });
        }
        else {
          // request failed, reject the deferred
          deferred.reject(xhr.response);
        }
      }
    };
    xhr.send();

    return deferred;
  };
}(cornerstoneWADOImageLoader));
/**
 */
(function (cornerstoneWADOImageLoader) {

  "use strict";

  var images = [];

  function add(image) {
    var fileIndex =  images.push(image);
    return 'wadors:' + (fileIndex - 1);
  }

  function get(index) {
    return images[index];
  }

  function remove(index) {
    images[index] = undefined;
  }

  function purge() {
    images = [];
  }

  // module exports
  cornerstoneWADOImageLoader.imageManager = {
    add : add,
    get : get,
    remove:remove,
    purge: purge
  };

}(cornerstoneWADOImageLoader));

(function ($, cornerstone, cornerstoneWADOImageLoader) {

  "use strict";


  function loadImage(imageId) {
    var deferred = $.Deferred();
    var index = imageId.substring(7);
    var image = cornerstoneWADOImageLoader.imageManager.get(index);
    if(image === undefined) {
      deferred.reject('unknown imageId');
      return deferred;
    }

    var mediaType;// = 'image/dicom+jp2';

    cornerstoneWADOImageLoader.internal.getImageFrame(image.uri, mediaType).then(function(result) {
      //console.log(result);
      // TODO: add support for retrieving compressed pixel data
      var storedPixelData;
      if(image.instance.bitsAllocated === 16) {
        if(image.instance.pixelRepresentation === 0) {
          storedPixelData = new Uint16Array(result.arrayBuffer, result.offset, result.length / 2);
        } else {
          storedPixelData = new Int16Array(result.arrayBuffer, result.offset, result.length / 2);
        }
      } else if(image.instance.bitsAllocated === 8) {
        storedPixelData = new Uint8Array(result.arrayBuffer, result.offset, result.length);
      }

      // TODO: handle various color space conversions

      var minMax = cornerstoneWADOImageLoader.getMinMax(storedPixelData);
      image.imageId = imageId;
      image.minPixelValue = minMax.min;
      image.maxPixelValue = minMax.max;
      image.render = cornerstone.renderGrayscaleImage;
      image.getPixelData = function() {
        return storedPixelData;
      };
      //console.log(image);
      deferred.resolve(image);
    }).fail(function(reason) {
      deferred.reject(reason);
    });

    return deferred;
  }

  // registery dicomweb and wadouri image loader prefixes
  cornerstone.registerImageLoader('wadors', loadImage);

}($, cornerstone, cornerstoneWADOImageLoader));
/**
 * This object supports loading of DICOM P10 dataset from a uri and caching it so it can be accessed
 * by the caller.  This allows a caller to access the datasets without having to go through cornerstone's
 * image loader mechanism.  One reason a caller may need to do this is to determine the number of frames
 * in a multiframe sop instance so it can create the imageId's correctly.
 */
(function (cornerstoneWADOImageLoader) {

  "use strict";

  var loadedDataSets = {};
  var promises = {};

  // returns true if the wadouri for the specified index has been loaded
  function isLoaded(uri) {
    return loadedDataSets[uri] !== undefined;
  }

  // loads the dicom dataset from the wadouri sp
  function load(uri) {

    // if already loaded return it right away
    if(loadedDataSets[uri]) {
      //console.log('using loaded dataset ' + uri);
      var alreadyLoadedpromise = $.Deferred();
      loadedDataSets[uri].cacheCount++;
      alreadyLoadedpromise.resolve(loadedDataSets[uri].dataSet);
      return alreadyLoadedpromise;
    }

    // if we are currently loading this uri, return its promise
    if(promises[uri]) {
      //console.log('returning existing load promise for ' + uri);
      return promises[uri];
    }

    //console.log('loading ' + uri);

    // This uri is not loaded or being loaded, load it via an xhrRequest
    var promise = cornerstoneWADOImageLoader.internal.xhrRequest(uri);
    promises[uri] = promise;

    // handle success and failure of the XHR request load
    promise.then(function(dataSet) {
      loadedDataSets[uri] = {
        dataSet: dataSet,
        cacheCount: 1
      };
      // done loading, remove the promise
      delete promises[uri];
    }, function () {
    }).always(function() {
        // error thrown, remove the promise
        delete promises[uri];
      });
    return promise;
  }

  // remove the cached/loaded dicom dataset for the specified wadouri to free up memory
  function unload(uri) {
    //console.log('unload for ' + uri);
    if(loadedDataSets[uri]) {
      loadedDataSets[uri].cacheCount--;
      if(loadedDataSets[uri].cacheCount === 0) {
        //console.log('removing loaded dataset for ' + uri);
        delete loadedDataSets[uri];
      }
    }
  }

  // removes all cached datasets from memory
  function purge() {
    loadedDataSets = {};
    promises = {};
  }

  // module exports
  cornerstoneWADOImageLoader.dataSetCacheManager = {
    isLoaded: isLoaded,
    load: load,
    unload: unload,
    purge: purge
  };

}(cornerstoneWADOImageLoader));

(function ($, cornerstone, cornerstoneWADOImageLoader) {

  "use strict";

  function parseImageId(imageId) {
    // build a url by parsing out the url scheme and frame index from the imageId
    var firstColonIndex = imageId.indexOf(':');
    var url = imageId.substring(firstColonIndex + 1);
    var frameIndex = url.indexOf('frame=');
    var frame;
    if(frameIndex !== -1) {
      var frameStr = url.substr(frameIndex + 6);
      frame = parseInt(frameStr);
      url = url.substr(0, frameIndex-1);
    }
    return {
      url : url,
      frame: frame
    };
  }

  // add a decache callback function to clear out our dataSetCacheManager
  function addDecache(image) {
    image.decache = function() {
      //console.log('decache');
      var parsedImageId = parseImageId(image.imageId);
      cornerstoneWADOImageLoader.dataSetCacheManager.unload(parsedImageId.url);
    };
  }

  function loadDataSetFromPromise(xhrRequestPromise, imageId, frame, sharedCacheKey) {
    var deferred = $.Deferred();
    xhrRequestPromise.then(function(dataSet) {
      var imagePromise = cornerstoneWADOImageLoader.createImageObject(dataSet, imageId, frame, sharedCacheKey);
      imagePromise.then(function(image) {
        addDecache(image);
        deferred.resolve(image);
      }, function(error) {
        deferred.reject(error);
      });
    }, function(error) {
      deferred.reject(error);
    });
    return deferred;
  }

  // Loads an image given an imageId
  // wado url example:
  // http://localhost:3333/wado?requestType=WADO&studyUID=1.3.6.1.4.1.25403.166563008443.5076.20120418075541.1&seriesUID=1.3.6.1.4.1.25403.166563008443.5076.20120418075541.2&objectUID=1.3.6.1.4.1.25403.166563008443.5076.20120418075557.1&contentType=application%2Fdicom&transferSyntax=1.2.840.10008.1.2.1
  // NOTE: supposedly the instance will be returned in Explicit Little Endian transfer syntax if you don't
  // specify a transferSyntax but Osirix doesn't do this and seems to return it with the transfer syntax it is
  // stored as.
  function loadImage(imageId) {
    // create a deferred object

    // build a url by parsing out the url scheme and frame index from the imageId
    var parsedImageId = parseImageId(imageId);

    // if the dataset for this url is already loaded, use it
    if(cornerstoneWADOImageLoader.dataSetCacheManager.isLoaded(parsedImageId.url)) {
      return loadDataSetFromPromise(cornerstoneWADOImageLoader.dataSetCacheManager.load(parsedImageId.url), imageId, parsedImageId.frame, parsedImageId.url);
    }

    // if multiframe, load the dataSet via the dataSetCacheManager to keep it in memory
    if(parsedImageId.frame !== undefined) {
      return loadDataSetFromPromise(cornerstoneWADOImageLoader.dataSetCacheManager.load(parsedImageId.url), imageId, parsedImageId.frame, parsedImageId.url);
    }

    // not multiframe, load it directly and let cornerstone cache manager its lifetime
    var deferred = $.Deferred();
    var xhrRequestPromise =  cornerstoneWADOImageLoader.internal.xhrRequest(parsedImageId.url, imageId);
    xhrRequestPromise.then(function(dataSet) {
      var imagePromise = cornerstoneWADOImageLoader.createImageObject(dataSet, imageId, parsedImageId.frame);
      imagePromise.then(function(image) {
        addDecache(image);
        deferred.resolve(image);
      }, function(error) {
        deferred.reject(error);
      });
    }, function(error) {
      deferred.reject(error);
    });
    return deferred;
  }

  // registery dicomweb and wadouri image loader prefixes
  cornerstone.registerImageLoader('dicomweb', loadImage);
  cornerstone.registerImageLoader('wadouri', loadImage);

}($, cornerstone, cornerstoneWADOImageLoader));
(function (cornerstoneWADOImageLoader) {

  "use strict";

  var options = {
    // callback allowing customization of the xhr (e.g. adding custom auth headers, cors, etc)
    beforeSend : function(xhr) {}
  };

  function configure(opts) {
    options = opts;
  }

  function isColorImage(photoMetricInterpretation)
  {
    if(photoMetricInterpretation === "RGB" ||
      photoMetricInterpretation === "PALETTE COLOR" ||
      photoMetricInterpretation === "YBR_FULL" ||
      photoMetricInterpretation === "YBR_FULL_422" ||
      photoMetricInterpretation === "YBR_PARTIAL_422" ||
      photoMetricInterpretation === "YBR_PARTIAL_420" ||
      photoMetricInterpretation === "YBR_RCT" ||
      photoMetricInterpretation === "YBR_ICT")
    {
      return true;
    }
    else
    {
      return false;
    }
  }

  cornerstoneWADOImageLoader.isColorImage = isColorImage;

}(cornerstoneWADOImageLoader));
(function ($, cornerstone, cornerstoneWADOImageLoader) {

    "use strict";

    var canvas = document.createElement('canvas');
    var lastImageIdDrawn = "";

    function extractStoredPixels(dataSet, frame) {

        // special case for JPEG Baseline 8 bit
        if(cornerstoneWADOImageLoader.isJPEGBaseline8Bit(dataSet) === true)
        {
          return cornerstoneWADOImageLoader.decodeJPEGBaseline8Bit(canvas, dataSet, frame);
        }

        var decodedImageFrame = cornerstoneWADOImageLoader.decodeTransferSyntax(dataSet, frame);

        return cornerstoneWADOImageLoader.convertColorSpace(canvas, dataSet, decodedImageFrame);
    }

    function makeColorImage(imageId, dataSet, frame, sharedCacheKey) {

        // extract the DICOM attributes we need
        var pixelSpacing = cornerstoneWADOImageLoader.getPixelSpacing(dataSet);
        var rows = dataSet.uint16('x00280010');
        var columns = dataSet.uint16('x00280011');
        var rescaleSlopeAndIntercept = cornerstoneWADOImageLoader.getRescaleSlopeAndIntercept(dataSet);
        var bytesPerPixel = 4;
        var numPixels = rows * columns;
        //var sizeInBytes = numPixels * bytesPerPixel;
        var sizeInBytes = dataSet.byteArray.length;
        var windowWidthAndCenter = cornerstoneWADOImageLoader.getWindowWidthAndCenter(dataSet);

        // clear the lastImageIdDrawn so we update the canvas
        lastImageIdDrawn = undefined;

        var deferred = $.Deferred();

        // Decompress and decode the pixel data for this image
        var imageDataPromise;
        try {
          imageDataPromise = extractStoredPixels(dataSet, frame);
        }
        catch(err) {
          deferred.reject(err);
          return deferred;
        }

        imageDataPromise.then(function(imageData) {
            function getPixelData() {
                return imageData.data;
            }

            function getImageData() {
                return imageData;
            }

            function getCanvas() {
                if(lastImageIdDrawn === imageId) {
                    return canvas;
                }

                canvas.height = rows;
                canvas.width = columns;
                var context = canvas.getContext('2d');
                context.putImageData(imageData, 0, 0 );
                lastImageIdDrawn = imageId;
                return canvas;
            }

            // Extract the various attributes we need
            var image = {
                imageId : imageId,
                minPixelValue : 0,
                maxPixelValue : 255,
                slope: rescaleSlopeAndIntercept.slope,
                intercept: rescaleSlopeAndIntercept.intercept,
                windowCenter : windowWidthAndCenter.windowCenter,
                windowWidth : windowWidthAndCenter.windowWidth,
                render: cornerstone.renderColorImage,
                getPixelData: getPixelData,
                getImageData: getImageData,
                getCanvas: getCanvas,
                rows: rows,
                columns: columns,
                height: rows,
                width: columns,
                color: true,
                columnPixelSpacing: pixelSpacing.column,
                rowPixelSpacing: pixelSpacing.row,
                data: dataSet,
                invert: false,
                sizeInBytes: sizeInBytes,
                sharedCacheKey: sharedCacheKey
            };

            if(image.windowCenter === undefined) {
                image.windowWidth = 255;
                image.windowCenter = 128;
            }
            deferred.resolve(image);
        }, function(error) {
            deferred.reject(error);
        });

        return deferred;
    }

    // module exports
    cornerstoneWADOImageLoader.makeColorImage = makeColorImage;
}($, cornerstone, cornerstoneWADOImageLoader));
(function ($, cornerstone, cornerstoneWADOImageLoader) {

    "use strict";

    function getBytesPerPixel(dataSet)
    {
        var pixelFormat = cornerstoneWADOImageLoader.getPixelFormat(dataSet);
        if(pixelFormat ===1) {
            return 1;
        }
        else if(pixelFormat ===2 || pixelFormat ===3){
            return 2;
        }
        throw "unknown pixel format";
    }

    function getLUT(image, pixelRepresentation, lutDataSet) {
      var numLUTEntries = lutDataSet.uint16('x00283002', 0);
      if(numLUTEntries === 0) {
        numLUTEntries = 65535;
      }
      var firstValueMapped = 0;
      if(pixelRepresentation === 0) {
        firstValueMapped = lutDataSet.uint16('x00283002', 1);
      } else {
         firstValueMapped = lutDataSet.int16('x00283002', 1);
      }
      var numBitsPerEntry = lutDataSet.uint16('x00283002', 2);
      //console.log('LUT(', numLUTEntries, ',', firstValueMapped, ',', numBitsPerEntry, ')');
      var lut = {
        id : '1',
        firstValueMapped: firstValueMapped,
        numBitsPerEntry : numBitsPerEntry,
        lut : []
      };

      //console.log("minValue=", minValue, "; maxValue=", maxValue);
      for (var i = 0; i < numLUTEntries; i++) {
        if(pixelRepresentation === 0) {
          lut.lut[i] = lutDataSet.uint16('x00283006', i);
        } else {
          lut.lut[i] = lutDataSet.int16('x00283006', i);
        }
      }
      return lut;
    }

    function makeGrayscaleImage(imageId, dataSet, frame, sharedCacheKey) {
        var deferred = $.Deferred();

        // extract the DICOM attributes we need
        var pixelSpacing = cornerstoneWADOImageLoader.getPixelSpacing(dataSet);
        var rows = dataSet.uint16('x00280010');
        var columns = dataSet.uint16('x00280011');
        var rescaleSlopeAndIntercept = cornerstoneWADOImageLoader.getRescaleSlopeAndIntercept(dataSet);

        var bytesPerPixel;
        try {
            bytesPerPixel = getBytesPerPixel(dataSet);
        } catch(error) {
            deferred.reject(error);
            return deferred;
        }

        var numPixels = rows * columns;
        //var sizeInBytes = numPixels * bytesPerPixel;
        var sizeInBytes = dataSet.byteArray.length;
        var photometricInterpretation = dataSet.string('x00280004');
        var invert = (photometricInterpretation === "MONOCHROME1");
        var windowWidthAndCenter = cornerstoneWADOImageLoader.getWindowWidthAndCenter(dataSet);

        // Decompress and decode the pixel data for this image
        var storedPixelData;
        try {
          storedPixelData = cornerstoneWADOImageLoader.decodeTransferSyntax(dataSet, frame);
        }
        catch(err) {
          deferred.reject(err);
          return deferred;
        }

        var minMax = cornerstoneWADOImageLoader.getMinMax(storedPixelData);

        function getPixelData() {
            return storedPixelData;
        }


        // Extract the various attributes we need
        var image = {
            imageId : imageId,
            minPixelValue : minMax.min,
            maxPixelValue : minMax.max,
            slope: rescaleSlopeAndIntercept.slope,
            intercept: rescaleSlopeAndIntercept.intercept,
            windowCenter : windowWidthAndCenter.windowCenter,
            windowWidth : windowWidthAndCenter.windowWidth,
            render: cornerstone.renderGrayscaleImage,
            getPixelData: getPixelData,
            rows: rows,
            columns: columns,
            height: rows,
            width: columns,
            color: false,
            columnPixelSpacing: pixelSpacing.column,
            rowPixelSpacing: pixelSpacing.row,
            data: dataSet,
            invert: invert,
            sizeInBytes: sizeInBytes,
            sharedCacheKey: sharedCacheKey
        };

        // modality LUT
        var pixelRepresentation = dataSet.uint16('x00280103');
        if(dataSet.elements.x00283000) {
          image.modalityLUT = getLUT(image, pixelRepresentation, dataSet.elements.x00283000.items[0].dataSet);
        }

        // VOI LUT
        if(dataSet.elements.x00283010) {
          pixelRepresentation = 0;
          // if modality LUT can produce negative values, the data is signed
          if(image.minPixelValue * image.slope + image.intercept < 0) {
            pixelRepresentation = 1;
          }
          image.voiLUT = getLUT(image, pixelRepresentation, dataSet.elements.x00283010.items[0].dataSet);
        }

        // TODO: deal with pixel padding and all of the various issues by setting it to min pixel value (or lower)
        // TODO: Mask out overlays embedded in pixel data above high bit

        if(image.windowCenter === undefined) {
            var maxVoi = image.maxPixelValue * image.slope + image.intercept;
            var minVoi = image.minPixelValue * image.slope + image.intercept;
            image.windowWidth = maxVoi - minVoi;
            image.windowCenter = (maxVoi + minVoi) / 2;
        }

        deferred.resolve(image);
        return deferred;
    }

    // module exports
    cornerstoneWADOImageLoader.makeGrayscaleImage = makeGrayscaleImage;
}($, cornerstone, cornerstoneWADOImageLoader));
(function (cornerstoneWADOImageLoader) {

  "use strict";

  // module exports
  cornerstoneWADOImageLoader.version = '0.8.0';

}(cornerstoneWADOImageLoader));
(function ($, cornerstone, cornerstoneWADOImageLoader) {

  "use strict";

  function xhrRequest(url, imageId) {

    var deferred = $.Deferred();

    // Make the request for the DICOM P10 SOP Instance
    var xhr = new XMLHttpRequest();
    xhr.open("get", url, true);
    xhr.responseType = "arraybuffer";
    cornerstoneWADOImageLoader.internal.options.beforeSend(xhr);
    xhr.onreadystatechange = function (oEvent) {
      // TODO: consider sending out progress messages here as we receive the pixel data
      if (xhr.readyState === 4) {
        if (xhr.status === 200) {
          // request succeeded, create an image object and resolve the deferred

          // Parse the DICOM File
          var dicomPart10AsArrayBuffer = xhr.response;
          var byteArray = new Uint8Array(dicomPart10AsArrayBuffer);
          var dataSet = dicomParser.parseDicom(byteArray);

          deferred.resolve(dataSet);
        }
        else {
          // request failed, reject the deferred
          deferred.reject(xhr.response);
        }
      }
    };
    xhr.onprogress = function (oProgress) {
      // console.log('progress:',oProgress)

      if (oProgress.lengthComputable) {  //evt.loaded the bytes browser receive
        //evt.total the total bytes seted by the header
        //
        var loaded = oProgress.loaded;
        var total = oProgress.total;
        var percentComplete = Math.round((loaded / total) * 100);

        $(cornerstone).trigger('CornerstoneImageLoadProgress', {
          imageId: imageId,
          loaded: loaded,
          total: total,
          percentComplete: percentComplete
        });
      }
    };

    xhr.send();

    return deferred;
  }

  cornerstoneWADOImageLoader.internal.xhrRequest = xhrRequest;
}($, cornerstone, cornerstoneWADOImageLoader));<|MERGE_RESOLUTION|>--- conflicted
+++ resolved
@@ -1,8 +1,4 @@
-<<<<<<< HEAD
 /*! cornerstone-wado-image-loader - v0.8.0 - 2016-02-03 | (c) 2014 Chris Hafey | https://github.com/chafey/cornerstoneWADOImageLoader */
-=======
-/*! cornerstone-wado-image-loader - v0.7.2 - 2015-09-18 | (c) 2014 Chris Hafey | https://github.com/chafey/cornerstoneWADOImageLoader */
->>>>>>> 62a8d28f
 //
 // This is a cornerstone image loader for WADO-URI requests.  It has limited support for compressed
 // transfer syntaxes, check here to see what is currently supported:
@@ -3557,16 +3553,12 @@
   }
 
   // module exports
-<<<<<<< HEAD
   cornerstoneWADOImageLoader.fileManager = {
     add : add,
     get : get,
     remove:remove,
     purge: purge
   };
-=======
-  cornerstoneWADOImageLoader.version = '0.7.2';
->>>>>>> 62a8d28f
 
 }(cornerstoneWADOImageLoader));
 (function (cornerstoneWADOImageLoader) {
@@ -4268,7 +4260,7 @@
   "use strict";
 
   // module exports
-  cornerstoneWADOImageLoader.version = '0.8.0';
+  cornerstoneWADOImageLoader.version = '0.7.2';
 
 }(cornerstoneWADOImageLoader));
 (function ($, cornerstone, cornerstoneWADOImageLoader) {
