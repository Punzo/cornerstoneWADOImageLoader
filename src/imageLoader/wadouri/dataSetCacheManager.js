<<<<<<< HEAD
import $ from 'jquery';
import * as dicomParser from 'dicom-parser';
import { xhrRequest } from '../internal';
import events from '../events.js';
=======
import $ from '../jquery.js';
import * as dicomParser from '../dicom-parser.js';
import { xhrRequest } from '../internal/index.js';
>>>>>>> 961f3a68

/**
 * This object supports loading of DICOM P10 dataset from a uri and caching it so it can be accessed
 * by the caller.  This allows a caller to access the datasets without having to go through cornerstone's
 * image loader mechanism.  One reason a caller may need to do this is to determine the number of frames
 * in a multiframe sop instance so it can create the imageId's correctly.
 */
let cacheSizeInBytes = 0;

let loadedDataSets = {};
let promises = {};

// returns true if the wadouri for the specified index has been loaded
function isLoaded (uri) {
  return loadedDataSets[uri] !== undefined;
}

function get (uri) {
  // if already loaded return it right away
  if (!loadedDataSets[uri]) {
    return;
  }

  return loadedDataSets[uri].dataSet;
}


  // loads the dicom dataset from the wadouri sp
function load (uri, loadRequest, imageId) {
  loadRequest = loadRequest || xhrRequest;

  // if already loaded return it right away
  if (loadedDataSets[uri]) {
    // console.log('using loaded dataset ' + uri);
    const alreadyLoadedpromise = $.Deferred();

    loadedDataSets[uri].cacheCount++;
    alreadyLoadedpromise.resolve(loadedDataSets[uri].dataSet);

    return alreadyLoadedpromise;
  }

  // if we are currently loading this uri, return its promise
  if (promises[uri]) {
    // console.log('returning existing load promise for ' + uri);
    return promises[uri];
  }

  // console.log('loading ' + uri);

  // This uri is not loaded or being loaded, load it via an xhrRequest
  const promise = loadRequest(uri, imageId);

  // handle success and failure of the XHR request load
  const loadDeferred = $.Deferred();

  promise.then(function (dicomPart10AsArrayBuffer/* , xhr*/) {
    const byteArray = new Uint8Array(dicomPart10AsArrayBuffer);

    // Reject the promise if parsing the dicom file fails
    let dataSet;

    try {
      dataSet = dicomParser.parseDicom(byteArray);
    } catch (error) {
      loadDeferred.reject(error);

      return;
    }

    loadedDataSets[uri] = {
      dataSet,
      cacheCount: 1
    };
    cacheSizeInBytes += dataSet.byteArray.length;
    loadDeferred.resolve(dataSet);
    // done loading, remove the promise
    delete promises[uri];

    $(events).trigger('DataSetsCacheChanged', {
      uri,
      action: 'loaded',
      cacheInfo: getCacheInfo()
    });
  }, function (error) {
    loadDeferred.reject(error);
  }).always(function () {
      // error thrown, remove the promise
    delete promises[uri];
  });

  promises[uri] = loadDeferred;

  return loadDeferred;
}

// remove the cached/loaded dicom dataset for the specified wadouri to free up memory
function unload (uri) {
  // console.log('unload for ' + uri);
  if (loadedDataSets[uri]) {
    loadedDataSets[uri].cacheCount--;
    if (loadedDataSets[uri].cacheCount === 0) {
      // console.log('removing loaded dataset for ' + uri);
      cacheSizeInBytes -= loadedDataSets[uri].dataSet.byteArray.length;
      delete loadedDataSets[uri];

      $(events).trigger('DataSetsCacheChanged', {
        uri,
        action: 'unloaded',
        cacheInfo: getCacheInfo()
      });
    }
  }
}

export function getCacheInfo () {
  return {
    cacheSizeInBytes,
    numberOfDataSetsCached: Object.keys(loadedDataSets).length
  };
}

// removes all cached datasets from memory
function purge () {
  loadedDataSets = {};
  promises = {};
}

export default {
  isLoaded,
  load,
  unload,
  getCacheInfo,
  purge,
  get
};<|MERGE_RESOLUTION|>--- conflicted
+++ resolved
@@ -1,13 +1,7 @@
-<<<<<<< HEAD
-import $ from 'jquery';
-import * as dicomParser from 'dicom-parser';
-import { xhrRequest } from '../internal';
-import events from '../events.js';
-=======
 import $ from '../jquery.js';
 import * as dicomParser from '../dicom-parser.js';
 import { xhrRequest } from '../internal/index.js';
->>>>>>> 961f3a68
+import events from '../events.js';
 
 /**
  * This object supports loading of DICOM P10 dataset from a uri and caching it so it can be accessed
