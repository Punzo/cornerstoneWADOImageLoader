--- conflicted
+++ resolved
@@ -1,23 +1,5 @@
 export * from './colorSpaceConverters/index.js';
 
-<<<<<<< HEAD
-export { default as wadouri } from './wadouri';
-export { default as wadors } from './wadors';
-export { default as configure } from './configure';
-export { default as convertColorSpace } from './convertColorSpace';
-export { default as createImage } from './createImage';
-export { default as decodeImageFrame } from './decodeImageFrame';
-export { default as decodeJPEGBaseline8BitColor } from './decodeJPEGBaseline8BitColor';
-export { default as getImageFrame } from './getImageFrame';
-export { default as getMinMax } from './getMinMax';
-export { default as isColorImage } from './isColorImage';
-export { default as isJPEGBaseline8BitColor } from './isJPEGBaseline8BitColor';
-export { default as webWorkerManager } from './webWorkerManager';
-export { default as version } from '../version';
-export { internal } from './internal/';
-
-export { default as events } from './events.js';
-=======
 export { default as wadouri } from './wadouri/index.js';
 export { default as wadors } from './wadors/index.js';
 export { default as configure } from './configure.js';
@@ -32,4 +14,5 @@
 export { default as webWorkerManager } from './webWorkerManager.js';
 export { default as version } from '../version.js';
 export { internal } from './internal/index.js';
->>>>>>> 961f3a68
+        
+export { default as events } from './events.js';